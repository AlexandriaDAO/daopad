// DEPRECATED: This file is kept temporarily for migration
// All functionality has been moved to unified.rs

use crate::kong_locker::voting::{
    calculate_voting_power_for_token, get_user_voting_power_for_token,
};
use crate::proposals::types::*;
use crate::storage::state::{
<<<<<<< HEAD
    KONG_LOCKER_PRINCIPALS, TOKEN_ORBIT_STATIONS,
=======
    KONG_LOCKER_PRINCIPALS, PROPOSAL_VOTES, TOKEN_ORBIT_STATIONS,
>>>>>>> c64c4d4a
};
use crate::types::StorablePrincipal;
use candid::{CandidType, Deserialize, Nat, Principal};
use ic_cdk::api::time;
use ic_cdk::{query, update};

// Re-export TransferDetails for compatibility
pub use crate::proposals::unified::TransferDetails;

/// DEPRECATED: Use create_orbit_request_with_proposal from unified.rs
#[update]
pub async fn create_treasury_transfer_proposal(
    _token_canister_id: Principal,
    _transfer_details: TransferDetails,
) -> Result<ProposalId, ProposalError> {
<<<<<<< HEAD
    let caller = ic_cdk::caller();

    if caller == Principal::anonymous() {
        return Err(ProposalError::AuthRequired);
    }

    // 1. Validate transfer details
    validate_transfer_details(&transfer_details)?;

    // 2. Check minimum voting power requirement
    let proposer_power = get_user_voting_power_for_token(caller, token_canister_id)
        .await
        .map_err(|_| ProposalError::NoVotingPower)?;

    if proposer_power < MINIMUM_VP_FOR_PROPOSAL {
        return Err(ProposalError::InsufficientVotingPowerToPropose {
            current: proposer_power,
            required: MINIMUM_VP_FOR_PROPOSAL,
        });
    }

    // 4. Get station ID
    let station_id = TOKEN_ORBIT_STATIONS.with(|stations| {
        stations
            .borrow()
            .get(&StorablePrincipal(token_canister_id))
            .map(|s| s.0)
            .ok_or(ProposalError::NoStationLinked(token_canister_id))
    })?;

    // 3. Get total voting power (must be > 0 for proposal to be viable)
    let total_voting_power = get_total_voting_power_for_token(token_canister_id).await?;

    // 4. Create transfer request in Orbit (status: pending approval)
    let orbit_request_id = create_transfer_request_in_orbit(station_id, transfer_details).await?;

    // 5. Create DAOPad proposal
    let proposal_id = ProposalId::new();
    let now = time();

    let proposal = TreasuryProposal {
        id: proposal_id,
        token_canister_id,
        orbit_request_id,
        proposal_type: ProposalType::Transfer,
        proposer: caller,
        created_at: now,
        expires_at: now + DEFAULT_VOTING_PERIOD_NANOS,
        yes_votes: 0,
        no_votes: 0,
        total_voting_power,
        voter_count: 0,
        status: ProposalStatus::Active,
    };

    Ok(proposal_id)
}

/// Vote on a treasury proposal
///
/// Voting is handled by admin canister.
=======
    Err(ProposalError::Custom(
        "DEPRECATED: Use create_orbit_request_with_proposal instead".to_string()
    ))
}

/// DEPRECATED: Use vote_on_proposal from unified.rs
>>>>>>> c64c4d4a
#[update]
pub async fn vote_on_treasury_proposal(
    _proposal_id: ProposalId,
    _vote: bool,
) -> Result<(), ProposalError> {
    Err(ProposalError::Custom(
<<<<<<< HEAD
        "Voting is handled by admin canister. Frontend should call admin directly.".to_string()
    ))
}

#[query]
pub fn get_treasury_proposal(_token_id: Principal) -> Option<TreasuryProposal> {
    None
}

// ============================================================================
// Internal helper functions
// ============================================================================

async fn create_transfer_request_in_orbit(
    station_id: Principal,
    details: TransferDetails,
) -> Result<String, ProposalError> {
    use crate::api::CreateRequestResult;
    use crate::types::orbit::{
        RequestOperation, SubmitRequestInput, TransferMetadata, TransferOperationInput,
    };

    // Create the transfer operation input
    let transfer_op = TransferOperationInput {
        from_account_id: details.from_account_id,
        from_asset_id: details.from_asset_id,
        with_standard: "icrc1".to_string(), // Default to icrc1
        to: details.to,
        amount: details.amount,
        fee: None, // Let Orbit calculate the fee
        metadata: if let Some(m) = details.memo {
            vec![TransferMetadata {
                key: "memo".to_string(),
                value: m,
            }]
        } else {
            vec![]
        },
        network: None, // Use default network
    };

    // Create the request input using SubmitRequestInput
    let request_input = SubmitRequestInput {
        operation: RequestOperation::Transfer(transfer_op),
        title: Some(details.title.clone()),
        summary: Some(details.description.clone()),
        execution_plan: None, // Let Orbit handle execution scheduling based on policies
    };

    // Call Orbit Station to create the request
    let result: Result<(CreateRequestResult,), _> =
        ic_cdk::call(station_id, "create_request", (request_input,)).await;

    match result {
        Ok((CreateRequestResult::Ok(response),)) => Ok(response.request.id),
        Ok((CreateRequestResult::Err(e),)) => Err(ProposalError::OrbitError {
            code: e.code.clone(),
            message: e.message.clone().unwrap_or_else(|| "No message provided".to_string()),
            details: format_orbit_error_details(&e),
        }),
        Err((code, msg)) => Err(ProposalError::IcCallFailed {
            code: code as i32,
            message: msg,
        }),
    }
}

/// Consolidated helper for submitting Orbit request approval decisions
async fn submit_orbit_request_decision(
    station_id: Principal,
    request_id: &str,
    decision: crate::api::RequestApprovalStatus,
    reason: String,
) -> Result<(), ProposalError> {
    use crate::api::{SubmitRequestApprovalInput, SubmitRequestApprovalResult};

    let input = SubmitRequestApprovalInput {
        request_id: request_id.to_string(),
        decision,
        reason: Some(reason),
    };

    let result: Result<(SubmitRequestApprovalResult,), _> =
        ic_cdk::call(station_id, "submit_request_approval", (input,)).await;

    match result {
        Ok((SubmitRequestApprovalResult::Ok(_),)) => Ok(()),
        Ok((SubmitRequestApprovalResult::Err(e),)) => Err(ProposalError::OrbitError {
            code: e.code.clone(),
            message: e.message.clone().unwrap_or_else(|| "No message provided".to_string()),
            details: format_orbit_error_details(&e),
        }),
        Err((code, msg)) => Err(ProposalError::IcCallFailed {
            code: code as i32,
            message: msg,
        }),
    }
}

async fn approve_orbit_request(
    station_id: Principal,
    request_id: &str,
) -> Result<(), ProposalError> {
    submit_orbit_request_decision(
        station_id,
        request_id,
        crate::api::RequestApprovalStatus::Approved,
        "DAOPad treasury proposal approved by community vote".to_string(),
    )
    .await
}

async fn reject_orbit_request(
    station_id: Principal,
    request_id: &str,
) -> Result<(), ProposalError> {
    submit_orbit_request_decision(
        station_id,
        request_id,
        crate::api::RequestApprovalStatus::Rejected,
        "DAOPad treasury proposal rejected by community vote".to_string(),
    )
    .await
}

async fn get_total_voting_power_for_token(token: Principal) -> Result<u64, ProposalError> {
    // Get all registered Kong Locker principals
    let all_kong_lockers = KONG_LOCKER_PRINCIPALS.with(|principals| {
        principals
            .borrow()
            .iter()
            .map(|(_, locker)| locker.0)
            .collect::<Vec<Principal>>()
    });

    // Calculate total voting power across all registered users
    let mut total_power = 0u64;

    for kong_locker in all_kong_lockers {
        // Get voting power for this specific token
        match calculate_voting_power_for_token(kong_locker, token).await {
            Ok(power) => total_power += power,
            Err(_) => {
                // Skip users with errors (e.g., no LP positions)
                continue;
            }
        }
    }

    if total_power == 0 {
        return Err(ProposalError::ZeroVotingPower);
    }

    Ok(total_power)
}

#[cfg(test)]
mod tests {
    use super::*;

    #[test]
    fn test_validate_transfer_details_valid() {
        let details = TransferDetails {
            from_account_id: "550e8400-e29b-41d4-a716-446655440000".to_string(),
            from_asset_id: "650e8400-e29b-41d4-a716-446655440000".to_string(),
            to: "recipient-address".to_string(),
            amount: Nat::from(1000u64),
            memo: Some("test".to_string()),
            title: "Test Transfer".to_string(),
            description: "Test transfer description".to_string(),
        };

        assert!(validate_transfer_details(&details).is_ok());
    }

    #[test]
    fn test_validate_transfer_details_empty_account_id() {
        let details = TransferDetails {
            from_account_id: "".to_string(),
            from_asset_id: "650e8400-e29b-41d4-a716-446655440000".to_string(),
            to: "recipient-address".to_string(),
            amount: Nat::from(1000u64),
            memo: None,
            title: "Test Transfer".to_string(),
            description: "Test transfer description".to_string(),
        };

        let result = validate_transfer_details(&details);
        assert!(result.is_err());
        match result {
            Err(ProposalError::InvalidTransferDetails(msg)) => {
                assert!(msg.contains("from_account_id cannot be empty"));
            }
            _ => panic!("Expected InvalidTransferDetails error"),
        }
    }

    #[test]
    fn test_validate_transfer_details_invalid_uuid_format() {
        let details = TransferDetails {
            from_account_id: "not-a-uuid".to_string(),
            from_asset_id: "650e8400-e29b-41d4-a716-446655440000".to_string(),
            to: "recipient-address".to_string(),
            amount: Nat::from(1000u64),
            memo: None,
            title: "Test Transfer".to_string(),
            description: "Test transfer description".to_string(),
        };

        let result = validate_transfer_details(&details);
        assert!(result.is_err());
        match result {
            Err(ProposalError::InvalidTransferDetails(msg)) => {
                assert!(msg.contains("UUID format"));
            }
            _ => panic!("Expected InvalidTransferDetails error"),
        }
    }

    #[test]
    fn test_validate_transfer_details_zero_amount() {
        let details = TransferDetails {
            from_account_id: "550e8400-e29b-41d4-a716-446655440000".to_string(),
            from_asset_id: "650e8400-e29b-41d4-a716-446655440000".to_string(),
            to: "recipient-address".to_string(),
            amount: Nat::from(0u64),
            memo: None,
            title: "Test Transfer".to_string(),
            description: "Test transfer description".to_string(),
        };

        let result = validate_transfer_details(&details);
        assert!(result.is_err());
        match result {
            Err(ProposalError::InvalidTransferDetails(msg)) => {
                assert!(msg.contains("must be greater than zero"));
            }
            _ => panic!("Expected InvalidTransferDetails error"),
        }
    }

    #[test]
    fn test_validate_transfer_details_empty_destination() {
        let details = TransferDetails {
            from_account_id: "550e8400-e29b-41d4-a716-446655440000".to_string(),
            from_asset_id: "650e8400-e29b-41d4-a716-446655440000".to_string(),
            to: "".to_string(),
            amount: Nat::from(1000u64),
            memo: None,
            title: "Test Transfer".to_string(),
            description: "Test transfer description".to_string(),
        };

        let result = validate_transfer_details(&details);
        assert!(result.is_err());
        match result {
            Err(ProposalError::InvalidTransferDetails(msg)) => {
                assert!(msg.contains("destination address cannot be empty"));
            }
            _ => panic!("Expected InvalidTransferDetails error"),
        }
    }

    #[test]
    fn test_threshold_calculation_simple_majority() {
        let total_vp = 100_000u64;
        let threshold_percent = 50u32;
        let required_votes = (total_vp * threshold_percent as u64) / 100;

        assert_eq!(required_votes, 50_000);

        // Test pass condition: yes_votes > required_votes
        let yes_votes = 50_001u64;
        assert!(yes_votes > required_votes, "Should pass with 50,001 votes");

        // Test fail condition: yes_votes <= required_votes
        let yes_votes = 50_000u64;
        assert!(
            !(yes_votes > required_votes),
            "Should not pass with exactly 50,000 votes"
        );
    }

    #[test]
    fn test_rejection_threshold_correct() {
        let total_vp = 100_000u64;
        let threshold_percent = 50u32;
        let required_votes = (total_vp * threshold_percent as u64) / 100; // 50,000

        // Rejection condition: no_votes >= (total - required)
        // When no_votes >= 50,000, max possible yes = 100,000 - 50,000 = 50,000
        // Since 50,000 <= 50,000 (required), proposal cannot pass

        let no_votes = 50_000u64;
        assert!(
            no_votes >= (total_vp - required_votes),
            "Should reject with 50,000 NO votes"
        );

        let no_votes = 49_999u64;
        assert!(
            !(no_votes >= (total_vp - required_votes)),
            "Should not reject with 49,999 NO votes"
        );

        let no_votes = 50_001u64;
        assert!(
            no_votes >= (total_vp - required_votes),
            "Should reject with 50,001 NO votes"
        );
    }

    #[test]
    fn test_edge_case_all_votes_yes() {
        let total_vp = 100_000u64;
        let yes_votes = 100_000u64;
        let required_votes = 50_000u64;

        assert!(yes_votes > required_votes, "All YES votes should pass");
    }

    #[test]
    fn test_edge_case_all_votes_no() {
        let total_vp = 100_000u64;
        let no_votes = 100_000u64;
        let required_votes = 50_000u64;

        assert!(
            no_votes >= (total_vp - required_votes),
            "All NO votes should reject"
        );
    }

    #[test]
    fn test_edge_case_exact_split() {
        let total_vp = 100_000u64;
        let yes_votes = 50_000u64;
        let no_votes = 50_000u64;
        let required_votes = 50_000u64;

        // With exact 50/50 split:
        // yes_votes (50,000) is NOT > required_votes (50,000), so doesn't pass
        assert!(
            !(yes_votes > required_votes),
            "Exact 50/50 split should not pass"
        );

        // no_votes (50,000) >= (100,000 - 50,000) = 50,000, so should reject
        assert!(
            no_votes >= (total_vp - required_votes),
            "Exact 50/50 split should reject"
        );
    }
=======
        "DEPRECATED: Use vote_on_proposal instead".to_string()
    ))
}

/// DEPRECATED: Use get_proposal from unified.rs
#[query]
pub fn get_treasury_proposal(_token_id: Principal) -> Option<TreasuryProposal> {
    None
>>>>>>> c64c4d4a
}<|MERGE_RESOLUTION|>--- conflicted
+++ resolved
@@ -6,11 +6,7 @@
 };
 use crate::proposals::types::*;
 use crate::storage::state::{
-<<<<<<< HEAD
-    KONG_LOCKER_PRINCIPALS, TOKEN_ORBIT_STATIONS,
-=======
     KONG_LOCKER_PRINCIPALS, PROPOSAL_VOTES, TOKEN_ORBIT_STATIONS,
->>>>>>> c64c4d4a
 };
 use crate::types::StorablePrincipal;
 use candid::{CandidType, Deserialize, Nat, Principal};
@@ -26,437 +22,18 @@
     _token_canister_id: Principal,
     _transfer_details: TransferDetails,
 ) -> Result<ProposalId, ProposalError> {
-<<<<<<< HEAD
-    let caller = ic_cdk::caller();
-
-    if caller == Principal::anonymous() {
-        return Err(ProposalError::AuthRequired);
-    }
-
-    // 1. Validate transfer details
-    validate_transfer_details(&transfer_details)?;
-
-    // 2. Check minimum voting power requirement
-    let proposer_power = get_user_voting_power_for_token(caller, token_canister_id)
-        .await
-        .map_err(|_| ProposalError::NoVotingPower)?;
-
-    if proposer_power < MINIMUM_VP_FOR_PROPOSAL {
-        return Err(ProposalError::InsufficientVotingPowerToPropose {
-            current: proposer_power,
-            required: MINIMUM_VP_FOR_PROPOSAL,
-        });
-    }
-
-    // 4. Get station ID
-    let station_id = TOKEN_ORBIT_STATIONS.with(|stations| {
-        stations
-            .borrow()
-            .get(&StorablePrincipal(token_canister_id))
-            .map(|s| s.0)
-            .ok_or(ProposalError::NoStationLinked(token_canister_id))
-    })?;
-
-    // 3. Get total voting power (must be > 0 for proposal to be viable)
-    let total_voting_power = get_total_voting_power_for_token(token_canister_id).await?;
-
-    // 4. Create transfer request in Orbit (status: pending approval)
-    let orbit_request_id = create_transfer_request_in_orbit(station_id, transfer_details).await?;
-
-    // 5. Create DAOPad proposal
-    let proposal_id = ProposalId::new();
-    let now = time();
-
-    let proposal = TreasuryProposal {
-        id: proposal_id,
-        token_canister_id,
-        orbit_request_id,
-        proposal_type: ProposalType::Transfer,
-        proposer: caller,
-        created_at: now,
-        expires_at: now + DEFAULT_VOTING_PERIOD_NANOS,
-        yes_votes: 0,
-        no_votes: 0,
-        total_voting_power,
-        voter_count: 0,
-        status: ProposalStatus::Active,
-    };
-
-    Ok(proposal_id)
-}
-
-/// Vote on a treasury proposal
-///
-/// Voting is handled by admin canister.
-=======
     Err(ProposalError::Custom(
         "DEPRECATED: Use create_orbit_request_with_proposal instead".to_string()
     ))
 }
 
 /// DEPRECATED: Use vote_on_proposal from unified.rs
->>>>>>> c64c4d4a
 #[update]
 pub async fn vote_on_treasury_proposal(
     _proposal_id: ProposalId,
     _vote: bool,
 ) -> Result<(), ProposalError> {
     Err(ProposalError::Custom(
-<<<<<<< HEAD
-        "Voting is handled by admin canister. Frontend should call admin directly.".to_string()
-    ))
-}
-
-#[query]
-pub fn get_treasury_proposal(_token_id: Principal) -> Option<TreasuryProposal> {
-    None
-}
-
-// ============================================================================
-// Internal helper functions
-// ============================================================================
-
-async fn create_transfer_request_in_orbit(
-    station_id: Principal,
-    details: TransferDetails,
-) -> Result<String, ProposalError> {
-    use crate::api::CreateRequestResult;
-    use crate::types::orbit::{
-        RequestOperation, SubmitRequestInput, TransferMetadata, TransferOperationInput,
-    };
-
-    // Create the transfer operation input
-    let transfer_op = TransferOperationInput {
-        from_account_id: details.from_account_id,
-        from_asset_id: details.from_asset_id,
-        with_standard: "icrc1".to_string(), // Default to icrc1
-        to: details.to,
-        amount: details.amount,
-        fee: None, // Let Orbit calculate the fee
-        metadata: if let Some(m) = details.memo {
-            vec![TransferMetadata {
-                key: "memo".to_string(),
-                value: m,
-            }]
-        } else {
-            vec![]
-        },
-        network: None, // Use default network
-    };
-
-    // Create the request input using SubmitRequestInput
-    let request_input = SubmitRequestInput {
-        operation: RequestOperation::Transfer(transfer_op),
-        title: Some(details.title.clone()),
-        summary: Some(details.description.clone()),
-        execution_plan: None, // Let Orbit handle execution scheduling based on policies
-    };
-
-    // Call Orbit Station to create the request
-    let result: Result<(CreateRequestResult,), _> =
-        ic_cdk::call(station_id, "create_request", (request_input,)).await;
-
-    match result {
-        Ok((CreateRequestResult::Ok(response),)) => Ok(response.request.id),
-        Ok((CreateRequestResult::Err(e),)) => Err(ProposalError::OrbitError {
-            code: e.code.clone(),
-            message: e.message.clone().unwrap_or_else(|| "No message provided".to_string()),
-            details: format_orbit_error_details(&e),
-        }),
-        Err((code, msg)) => Err(ProposalError::IcCallFailed {
-            code: code as i32,
-            message: msg,
-        }),
-    }
-}
-
-/// Consolidated helper for submitting Orbit request approval decisions
-async fn submit_orbit_request_decision(
-    station_id: Principal,
-    request_id: &str,
-    decision: crate::api::RequestApprovalStatus,
-    reason: String,
-) -> Result<(), ProposalError> {
-    use crate::api::{SubmitRequestApprovalInput, SubmitRequestApprovalResult};
-
-    let input = SubmitRequestApprovalInput {
-        request_id: request_id.to_string(),
-        decision,
-        reason: Some(reason),
-    };
-
-    let result: Result<(SubmitRequestApprovalResult,), _> =
-        ic_cdk::call(station_id, "submit_request_approval", (input,)).await;
-
-    match result {
-        Ok((SubmitRequestApprovalResult::Ok(_),)) => Ok(()),
-        Ok((SubmitRequestApprovalResult::Err(e),)) => Err(ProposalError::OrbitError {
-            code: e.code.clone(),
-            message: e.message.clone().unwrap_or_else(|| "No message provided".to_string()),
-            details: format_orbit_error_details(&e),
-        }),
-        Err((code, msg)) => Err(ProposalError::IcCallFailed {
-            code: code as i32,
-            message: msg,
-        }),
-    }
-}
-
-async fn approve_orbit_request(
-    station_id: Principal,
-    request_id: &str,
-) -> Result<(), ProposalError> {
-    submit_orbit_request_decision(
-        station_id,
-        request_id,
-        crate::api::RequestApprovalStatus::Approved,
-        "DAOPad treasury proposal approved by community vote".to_string(),
-    )
-    .await
-}
-
-async fn reject_orbit_request(
-    station_id: Principal,
-    request_id: &str,
-) -> Result<(), ProposalError> {
-    submit_orbit_request_decision(
-        station_id,
-        request_id,
-        crate::api::RequestApprovalStatus::Rejected,
-        "DAOPad treasury proposal rejected by community vote".to_string(),
-    )
-    .await
-}
-
-async fn get_total_voting_power_for_token(token: Principal) -> Result<u64, ProposalError> {
-    // Get all registered Kong Locker principals
-    let all_kong_lockers = KONG_LOCKER_PRINCIPALS.with(|principals| {
-        principals
-            .borrow()
-            .iter()
-            .map(|(_, locker)| locker.0)
-            .collect::<Vec<Principal>>()
-    });
-
-    // Calculate total voting power across all registered users
-    let mut total_power = 0u64;
-
-    for kong_locker in all_kong_lockers {
-        // Get voting power for this specific token
-        match calculate_voting_power_for_token(kong_locker, token).await {
-            Ok(power) => total_power += power,
-            Err(_) => {
-                // Skip users with errors (e.g., no LP positions)
-                continue;
-            }
-        }
-    }
-
-    if total_power == 0 {
-        return Err(ProposalError::ZeroVotingPower);
-    }
-
-    Ok(total_power)
-}
-
-#[cfg(test)]
-mod tests {
-    use super::*;
-
-    #[test]
-    fn test_validate_transfer_details_valid() {
-        let details = TransferDetails {
-            from_account_id: "550e8400-e29b-41d4-a716-446655440000".to_string(),
-            from_asset_id: "650e8400-e29b-41d4-a716-446655440000".to_string(),
-            to: "recipient-address".to_string(),
-            amount: Nat::from(1000u64),
-            memo: Some("test".to_string()),
-            title: "Test Transfer".to_string(),
-            description: "Test transfer description".to_string(),
-        };
-
-        assert!(validate_transfer_details(&details).is_ok());
-    }
-
-    #[test]
-    fn test_validate_transfer_details_empty_account_id() {
-        let details = TransferDetails {
-            from_account_id: "".to_string(),
-            from_asset_id: "650e8400-e29b-41d4-a716-446655440000".to_string(),
-            to: "recipient-address".to_string(),
-            amount: Nat::from(1000u64),
-            memo: None,
-            title: "Test Transfer".to_string(),
-            description: "Test transfer description".to_string(),
-        };
-
-        let result = validate_transfer_details(&details);
-        assert!(result.is_err());
-        match result {
-            Err(ProposalError::InvalidTransferDetails(msg)) => {
-                assert!(msg.contains("from_account_id cannot be empty"));
-            }
-            _ => panic!("Expected InvalidTransferDetails error"),
-        }
-    }
-
-    #[test]
-    fn test_validate_transfer_details_invalid_uuid_format() {
-        let details = TransferDetails {
-            from_account_id: "not-a-uuid".to_string(),
-            from_asset_id: "650e8400-e29b-41d4-a716-446655440000".to_string(),
-            to: "recipient-address".to_string(),
-            amount: Nat::from(1000u64),
-            memo: None,
-            title: "Test Transfer".to_string(),
-            description: "Test transfer description".to_string(),
-        };
-
-        let result = validate_transfer_details(&details);
-        assert!(result.is_err());
-        match result {
-            Err(ProposalError::InvalidTransferDetails(msg)) => {
-                assert!(msg.contains("UUID format"));
-            }
-            _ => panic!("Expected InvalidTransferDetails error"),
-        }
-    }
-
-    #[test]
-    fn test_validate_transfer_details_zero_amount() {
-        let details = TransferDetails {
-            from_account_id: "550e8400-e29b-41d4-a716-446655440000".to_string(),
-            from_asset_id: "650e8400-e29b-41d4-a716-446655440000".to_string(),
-            to: "recipient-address".to_string(),
-            amount: Nat::from(0u64),
-            memo: None,
-            title: "Test Transfer".to_string(),
-            description: "Test transfer description".to_string(),
-        };
-
-        let result = validate_transfer_details(&details);
-        assert!(result.is_err());
-        match result {
-            Err(ProposalError::InvalidTransferDetails(msg)) => {
-                assert!(msg.contains("must be greater than zero"));
-            }
-            _ => panic!("Expected InvalidTransferDetails error"),
-        }
-    }
-
-    #[test]
-    fn test_validate_transfer_details_empty_destination() {
-        let details = TransferDetails {
-            from_account_id: "550e8400-e29b-41d4-a716-446655440000".to_string(),
-            from_asset_id: "650e8400-e29b-41d4-a716-446655440000".to_string(),
-            to: "".to_string(),
-            amount: Nat::from(1000u64),
-            memo: None,
-            title: "Test Transfer".to_string(),
-            description: "Test transfer description".to_string(),
-        };
-
-        let result = validate_transfer_details(&details);
-        assert!(result.is_err());
-        match result {
-            Err(ProposalError::InvalidTransferDetails(msg)) => {
-                assert!(msg.contains("destination address cannot be empty"));
-            }
-            _ => panic!("Expected InvalidTransferDetails error"),
-        }
-    }
-
-    #[test]
-    fn test_threshold_calculation_simple_majority() {
-        let total_vp = 100_000u64;
-        let threshold_percent = 50u32;
-        let required_votes = (total_vp * threshold_percent as u64) / 100;
-
-        assert_eq!(required_votes, 50_000);
-
-        // Test pass condition: yes_votes > required_votes
-        let yes_votes = 50_001u64;
-        assert!(yes_votes > required_votes, "Should pass with 50,001 votes");
-
-        // Test fail condition: yes_votes <= required_votes
-        let yes_votes = 50_000u64;
-        assert!(
-            !(yes_votes > required_votes),
-            "Should not pass with exactly 50,000 votes"
-        );
-    }
-
-    #[test]
-    fn test_rejection_threshold_correct() {
-        let total_vp = 100_000u64;
-        let threshold_percent = 50u32;
-        let required_votes = (total_vp * threshold_percent as u64) / 100; // 50,000
-
-        // Rejection condition: no_votes >= (total - required)
-        // When no_votes >= 50,000, max possible yes = 100,000 - 50,000 = 50,000
-        // Since 50,000 <= 50,000 (required), proposal cannot pass
-
-        let no_votes = 50_000u64;
-        assert!(
-            no_votes >= (total_vp - required_votes),
-            "Should reject with 50,000 NO votes"
-        );
-
-        let no_votes = 49_999u64;
-        assert!(
-            !(no_votes >= (total_vp - required_votes)),
-            "Should not reject with 49,999 NO votes"
-        );
-
-        let no_votes = 50_001u64;
-        assert!(
-            no_votes >= (total_vp - required_votes),
-            "Should reject with 50,001 NO votes"
-        );
-    }
-
-    #[test]
-    fn test_edge_case_all_votes_yes() {
-        let total_vp = 100_000u64;
-        let yes_votes = 100_000u64;
-        let required_votes = 50_000u64;
-
-        assert!(yes_votes > required_votes, "All YES votes should pass");
-    }
-
-    #[test]
-    fn test_edge_case_all_votes_no() {
-        let total_vp = 100_000u64;
-        let no_votes = 100_000u64;
-        let required_votes = 50_000u64;
-
-        assert!(
-            no_votes >= (total_vp - required_votes),
-            "All NO votes should reject"
-        );
-    }
-
-    #[test]
-    fn test_edge_case_exact_split() {
-        let total_vp = 100_000u64;
-        let yes_votes = 50_000u64;
-        let no_votes = 50_000u64;
-        let required_votes = 50_000u64;
-
-        // With exact 50/50 split:
-        // yes_votes (50,000) is NOT > required_votes (50,000), so doesn't pass
-        assert!(
-            !(yes_votes > required_votes),
-            "Exact 50/50 split should not pass"
-        );
-
-        // no_votes (50,000) >= (100,000 - 50,000) = 50,000, so should reject
-        assert!(
-            no_votes >= (total_vp - required_votes),
-            "Exact 50/50 split should reject"
-        );
-    }
-=======
         "DEPRECATED: Use vote_on_proposal instead".to_string()
     ))
 }
@@ -465,5 +42,4 @@
 #[query]
 pub fn get_treasury_proposal(_token_id: Principal) -> Option<TreasuryProposal> {
     None
->>>>>>> c64c4d4a
 }