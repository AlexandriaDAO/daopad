--- conflicted
+++ resolved
@@ -84,15 +84,6 @@
   is_member : bool;
 };
 type CanisterInstallMode = variant { reinstall; upgrade; install };
-type CanisterSnapshot = record {
-  total_size : nat64;
-  taken_at_timestamp : text;
-  snapshot_id : text;
-};
-type CanisterSnapshotsResult = variant {
-  Ok : vec CanisterSnapshot;
-  Err : Error;
-};
 type CanisterStatusResponse = record {
   status : text;
   memory_size : text;
@@ -619,39 +610,28 @@
 };
 type Result = variant { Ok : text; Err : text };
 type Result_1 = variant { Ok; Err : text };
-type Result_10 = variant { Ok : CanisterSnapshotsResult; Err : text };
-type Result_11 = variant { Ok : CanisterStatusResponse; Err : text };
-type Result_12 = variant { Ok : GovernanceStats; Err : text };
-type Result_13 = variant { Ok : vec principal; Err : text };
-type Result_14 = variant { Ok : vec TokenInfo; Err : text };
-type Result_15 = variant { Ok : nat64; Err : text };
-type Result_16 = variant { Ok : GetExternalCanisterResult; Err : text };
-type Result_17 = variant { Ok : vec SimpleRequest; Err : text };
-type Result_18 = variant { Ok : SystemInfoResponse; Err : text };
-type Result_19 = variant { Ok : GetPermissionResponse; Err : text };
+type Result_10 = variant { Ok : CanisterStatusResponse; Err : text };
+type Result_11 = variant { Ok : GovernanceStats; Err : text };
+type Result_12 = variant { Ok : vec principal; Err : text };
+type Result_13 = variant { Ok : vec TokenInfo; Err : text };
+type Result_14 = variant { Ok : nat64; Err : text };
+type Result_15 = variant { Ok : GetExternalCanisterResult; Err : text };
+type Result_16 = variant { Ok : vec SimpleRequest; Err : text };
+type Result_17 = variant { Ok : SystemInfoResponse; Err : text };
+type Result_18 = variant { Ok : GetPermissionResponse; Err : text };
+type Result_19 = variant { Ok : ProposalConfig; Err : text };
 type Result_2 = variant { Ok : SubmitRequestResult; Err : text };
-type Result_20 = variant { Ok : ProposalConfig; Err : text };
-type Result_21 = variant { Ok : vec text; Err : text };
-type Result_22 = variant { Ok : GetUserGroupResponse; Err : text };
-type Result_23 = variant { Ok : vec OrbitRequestSummary; Err : text };
-type Result_24 = variant { Ok : vec Permission; Err : text };
-type Result_25 = variant { Ok : VotingTier; Err : text };
-type Result_26 = variant { Ok : VotingThresholds; Err : text };
-type Result_27 = variant { Ok : JoinMemberResponse; Err : text };
-type Result_28 = variant { Ok : vec AdminInfo; Err : text };
-type Result_29 = variant { Ok : ListAccountsResult; Err : text };
+type Result_20 = variant { Ok : vec text; Err : text };
+type Result_21 = variant { Ok : GetUserGroupResponse; Err : text };
+type Result_22 = variant { Ok : vec OrbitRequestSummary; Err : text };
+type Result_23 = variant { Ok : vec Permission; Err : text };
+type Result_24 = variant { Ok : VotingTier; Err : text };
+type Result_25 = variant { Ok : VotingThresholds; Err : text };
+type Result_26 = variant { Ok : JoinMemberResponse; Err : text };
+type Result_27 = variant { Ok : vec AdminInfo; Err : text };
+type Result_28 = variant { Ok : ListAccountsResult; Err : text };
+type Result_29 = variant { Ok : ListExternalCanistersResult; Err : text };
 type Result_3 = variant { Ok : BackendStatusCheck; Err : text };
-<<<<<<< HEAD
-type Result_30 = variant { Ok : ListExternalCanistersResult; Err : text };
-type Result_31 = variant { Ok : ListOrbitRequestsResponse; Err : text };
-type Result_32 = variant { Ok : vec UserGroupInfo; Err : text };
-type Result_33 = variant { Ok : vec UserInfo; Err : text };
-type Result_34 = variant { Ok : ListPermissionsResponse; Err : text };
-type Result_35 = variant { Ok : ListUserGroupsResponse; Err : text };
-type Result_36 = variant { Ok : SecurityDashboard; Err : text };
-type Result_37 = variant { Ok : SyncVotingPowerResult; Err : text };
-type Result_38 = variant { Ok : PermissionStatus; Err : text };
-=======
 type Result_30 = variant { Ok : ListOrbitRequestsResponse; Err : text };
 type Result_31 = variant { Ok : vec UserGroupInfo; Err : text };
 type Result_32 = variant { Ok : vec UserInfo; Err : text };
@@ -660,7 +640,6 @@
 type Result_35 = variant { Ok : EnhancedSecurityDashboard; Err : text };
 type Result_36 = variant { Ok : SyncVotingPowerResult; Err : text };
 type Result_37 = variant { Ok : PermissionStatus; Err : text };
->>>>>>> 609f67b4
 type Result_4 = variant { Ok : bool; Err : text };
 type Result_5 = variant { Ok : nat32; Err : text };
 type Result_6 = variant { Ok : CreateAccountResponse; Err : text };
@@ -824,75 +803,67 @@
   get_admin_count : (principal) -> (Result_9);
   get_available_assets : (principal) -> (ListAssetsResult);
   get_backend_principal : () -> (principal) query;
-  // Get snapshots for a canister managed by Orbit Station
-  // 
-  // This method proxies to Orbit Station's canister_snapshots API,
-  // which returns up to 10 snapshots per canister.
-  // 
-  // Security: Validates principals and that the token is registered before
-  // making inter-canister calls.
-  get_canister_snapshots : (principal, principal) -> (Result_10);
-  get_canister_status : (principal) -> (Result_11);
+  get_canister_status : (principal) -> (Result_10);
   get_default_voting_thresholds : () -> (VotingThresholds) query;
-  get_governance_stats : (principal) -> (Result_12) query;
-  get_high_vp_members : (principal, nat64) -> (Result_13);
+  get_governance_stats : (principal) -> (Result_11) query;
+  get_high_vp_members : (principal, nat64) -> (Result_12);
   get_kong_locker_factory_principal : () -> (principal) query;
   get_my_kong_locker_canister : () -> (opt principal) query;
-  get_my_locked_tokens : () -> (Result_14);
-  get_my_voting_power_for_token : (principal) -> (Result_15);
-  get_orbit_canister : (principal, principal) -> (Result_16);
+  get_my_locked_tokens : () -> (Result_13);
+  get_my_voting_power_for_token : (principal) -> (Result_14);
+  get_orbit_canister : (principal, principal) -> (Result_15);
   // Get a single request by ID (deprecated - kept for compatibility)
   get_orbit_request : (principal, text) -> (Result);
   // EXPERIMENTAL: Ultra-simple request fetching - returns basic info only
-  get_orbit_requests_simple : () -> (Result_17);
+  get_orbit_requests_simple : () -> (Result_16);
   get_orbit_station_for_token : (principal) -> (opt principal) query;
-  get_orbit_system_info : (principal) -> (Result_18);
-  get_permission : (principal, Resource) -> (Result_19);
+  get_orbit_system_info : (principal) -> (Result_17);
+  get_permission : (principal, Resource) -> (Result_18);
   get_predefined_groups : () -> (vec UserGroupInfo) query;
-  get_proposal_config : (principal, ProposalType) -> (Result_20) query;
-  get_transfer_requests : (principal) -> (Result_21);
-  get_user_group : (principal, text) -> (Result_22);
-  get_user_pending_requests : (principal, principal) -> (Result_23);
-  get_user_permissions : (principal, text) -> (Result_24);
-  get_user_voting_tier : (principal, principal) -> (Result_25);
-  get_voting_thresholds : (principal) -> (Result_26) query;
+  get_proposal_config : (principal, ProposalType) -> (Result_19) query;
+  get_transfer_requests : (principal) -> (Result_20);
+  get_user_group : (principal, text) -> (Result_21);
+  get_user_pending_requests : (principal, principal) -> (Result_22);
+  get_user_permissions : (principal, text) -> (Result_23);
+  get_user_voting_tier : (principal, principal) -> (Result_24);
+  get_voting_thresholds : (principal) -> (Result_25) query;
   grant_self_permissions : (principal) -> (Result);
   has_proposal_passed : (principal, ProposalType, nat64, nat64, nat64) -> (
       Result_4,
     ) query;
   health_check : () -> (text) query;
   initialize_default_thresholds : (principal) -> (Result);
-  join_orbit_station : (principal, text) -> (Result_27);
+  join_orbit_station : (principal, text) -> (Result_26);
   list_active_proposals : () -> (vec OrbitLinkProposal) query;
   list_address_book_entries : (ListAddressBookEntriesInput) -> (
       ListAddressBookEntriesResult,
     ) query;
-  list_all_admins : (principal) -> (Result_28);
+  list_all_admins : (principal) -> (Result_27);
   list_all_kong_locker_registrations : () -> (
       vec record { principal; principal },
     ) query;
   list_all_orbit_stations : () -> (vec record { principal; principal }) query;
   list_orbit_accounts : (principal, opt text, opt nat64, opt nat64) -> (
-      Result_29,
+      Result_28,
     );
-  list_orbit_canisters : (principal, ListExternalCanistersInput) -> (Result_30);
+  list_orbit_canisters : (principal, ListExternalCanistersInput) -> (Result_29);
   // List all requests from Orbit Station with domain filtering
   // 
   // This method acts as an admin proxy, allowing DAOPad to query
   // all requests regardless of user permissions.
-  list_orbit_requests : (principal, ListRequestsInput) -> (Result_31);
-  list_orbit_user_groups : (principal) -> (Result_32);
-  list_orbit_users : (principal) -> (Result_33);
-  list_permissions : (principal, opt vec Resource) -> (Result_34);
-  list_user_groups : (principal, opt PaginationInput) -> (Result_35);
+  list_orbit_requests : (principal, ListRequestsInput) -> (Result_30);
+  list_orbit_user_groups : (principal) -> (Result_31);
+  list_orbit_users : (principal) -> (Result_32);
+  list_permissions : (principal, opt vec Resource) -> (Result_33);
+  list_user_groups : (principal, opt PaginationInput) -> (Result_34);
   monitor_orbit_canister_request : (
       principal,
       MonitorExternalCanisterOperationInput,
       text,
       opt text,
     ) -> (Result_2);
-  perform_security_check : (principal) -> (Result_36);
-  propose_orbit_station_link : (principal, principal) -> (Result_15);
+  perform_security_check : (principal) -> (Result_35);
+  propose_orbit_station_link : (principal, principal) -> (Result_14);
   prune_orbit_canister_snapshots_request : (
       principal,
       PruneExternalCanisterOperationInput,
@@ -929,10 +900,10 @@
       RequestApprovalStatus,
       opt text,
     ) -> (Result_1);
-  sync_voting_power_permissions : (principal) -> (Result_37);
+  sync_voting_power_permissions : (principal) -> (Result_36);
   unregister_kong_locker : () -> (Result);
   validate_account_name : (principal, text) -> (Result_4);
-  verify_permissions : (principal) -> (Result_38);
+  verify_permissions : (principal) -> (Result_37);
   verify_sole_admin : (principal) -> (Result_4);
   vote_on_orbit_proposal : (nat64, bool) -> (Result_1);
 }