--- conflicted
+++ resolved
@@ -1086,20 +1086,8 @@
   edit_treasury_asset : (principal, text, opt text, opt vec AssetMetadata) -> (
       Result,
     );
-<<<<<<< HEAD
-  // Ensure a proposal exists for an Orbit request
-  ensure_proposal_for_request : (principal, text, OrbitRequestType) -> (
-      Result_7,
-    );
-  // Auto-create proposals for multiple requests (bulk operation)
-  // Used by list_orbit_requests to ensure all requests have proposals
-  ensure_proposals_for_requests : (principal, vec record { text; text }) -> (
-      vec Result_8,
-    );
-=======
   // Ensure a proposal exists for an Orbit request (for backwards compatibility)
   ensure_proposal_for_request : (principal, text, text) -> (Result_8);
->>>>>>> c64c4d4a
   fetch_orbit_account_balances : (principal, vec text) -> (Result_9);
   fund_orbit_canister_request : (
       principal,
@@ -1142,12 +1130,6 @@
   get_my_locked_tokens : () -> (Result_19);
   get_my_voting_power_for_token : (principal) -> (Result_20);
   get_orbit_canister : (principal, principal) -> (Result_21);
-<<<<<<< HEAD
-  get_orbit_request_proposal : (principal, text) -> (
-      opt OrbitRequestProposal,
-    ) query;
-=======
->>>>>>> c64c4d4a
   // EXPERIMENTAL: Ultra-simple request fetching - returns basic info only
   get_orbit_requests_simple : () -> (Result_22);
   get_orbit_station_for_token : (principal) -> (opt principal) query;
@@ -1186,33 +1168,17 @@
   // - Address book entries (authorized recipients)
   // - Backend privilege summary
   get_treasury_management_data : (principal) -> (Result_29);
-<<<<<<< HEAD
-  get_treasury_proposal : (principal) -> (opt TreasuryProposal) query;
-  get_user_pending_requests : (principal, principal) -> (Result_30);
-  // Get the user's vote on an Orbit request (for UI display)
-  get_user_vote_on_orbit_request : (principal, principal, text) -> (
-      opt VoteChoice,
-    ) query;
-=======
   // DEPRECATED: Use get_proposal from unified.rs
   get_treasury_proposal : (principal) -> (opt TreasuryProposal) query;
   get_user_pending_requests : (principal, principal) -> (Result_30);
   // Get the user's vote on a proposal
   get_user_vote : (principal, principal, text) -> (opt VoteChoice) query;
->>>>>>> c64c4d4a
   get_voting_thresholds : (principal) -> (Result_31) query;
   has_proposal_passed : (principal, ProposalType, nat64, nat64, nat64) -> (
       Result_32,
     ) query;
-<<<<<<< HEAD
-  // Check if a user has voted on an Orbit request proposal
-  has_user_voted_on_orbit_request : (principal, principal, text) -> (
-      bool,
-    ) query;
-=======
   // Check if a user has voted on a proposal
   has_user_voted : (principal, principal, text) -> (bool) query;
->>>>>>> c64c4d4a
   health_check : () -> (text) query;
   initialize_default_thresholds : (principal) -> (Result);
   list_active_proposals : () -> (vec OrbitLinkProposal) query;
@@ -1227,13 +1193,6 @@
   list_orbit_canisters : (principal, ListExternalCanistersInputMinimal) -> (
       Result_34,
     );
-<<<<<<< HEAD
-  list_orbit_canisters : (principal, ListExternalCanistersInput) -> (Result_34);
-  list_orbit_request_proposals : (principal) -> (
-      vec OrbitRequestProposal,
-    ) query;
-=======
->>>>>>> c64c4d4a
   // List all requests from Orbit Station with domain filtering
   // 
   // This method acts as an admin proxy, allowing DAOPad to query
@@ -1312,16 +1271,8 @@
   unregister_kong_locker : () -> (Result);
   validate_account_name : (principal, text) -> (Result_32);
   vote_on_orbit_proposal : (nat64, bool) -> (Result_41);
-<<<<<<< HEAD
-  // Vote on ANY Orbit request
-  vote_on_orbit_request : (principal, text, bool) -> (Result_42);
-  // Vote on a treasury proposal
-  // 
-  // Voting is handled by admin canister.
-=======
   // Single voting endpoint for ALL Orbit operations
   vote_on_proposal : (principal, text, bool) -> (Result_42);
   // DEPRECATED: Use vote_on_proposal from unified.rs
->>>>>>> c64c4d4a
   vote_on_treasury_proposal : (nat64, bool) -> (Result_42);
 }