type Account = record {
  id : text;
  configs_request_policy : opt RequestPolicyRule;
  metadata : vec AccountMetadata;
  name : text;
  assets : vec AccountAsset;
  addresses : vec AccountAddress;
  transfer_request_policy : opt RequestPolicyRule;
  last_modification_timestamp : text;
};
type AccountAddress = record { address : text; format : text };
type AccountAsset = record { balance : opt AccountBalance; asset_id : text };
type AccountBalance = record {
  account_id : text;
  decimals : nat32;
  balance : nat;
  last_update_timestamp : text;
  query_state : text;
  asset_id : text;
};
type AccountCallerPrivileges = record {
  id : text;
  can_transfer : bool;
  can_edit : bool;
};
type AccountMetadata = record { key : text; value : text };
type AddAddressBookEntryOperationInput = record {
  metadata : vec AccountMetadata;
  labels : vec text;
  blockchain : text;
  address : text;
  address_format : text;
  address_owner : text;
};
type AddressBookEntry = record {
  id : text;
  metadata : vec AccountMetadata;
  labels : vec text;
  blockchain : text;
  address : text;
  last_modification_timestamp : text;
  address_format : text;
  address_owner : text;
};
type AddressBookEntryCallerPrivileges = record {
  id : text;
  can_delete : bool;
  can_edit : bool;
};
type Allow = record {
  user_groups : vec text;
  auth_scope : AuthScope;
  users : vec text;
};
type Asset = record {
  id : text;
  decimals : nat32;
  metadata : vec AccountMetadata;
  name : text;
  blockchain : text;
  standard : text;
  symbol : text;
};
type AuthScope = variant { Authenticated; Public; Restricted };
type BackendStatusCheck = record {
  backend_principal : principal;
  instructions : opt vec text;
  error : opt text;
  station_id : principal;
  is_member : bool;
};
type CanisterInstallMode = variant { reinstall; upgrade; install };
type CanisterSnapshot = record {
  total_size : nat64;
  taken_at_timestamp : text;
  snapshot_id : text;
};
type CanisterSnapshotsResult = variant {
  Ok : vec CanisterSnapshot;
  Err : Error;
};
type CanisterStatusResponse = record {
  status : text;
  memory_size : text;
  cycles : text;
  module_hash : opt text;
};
type ChangeExternalCanisterKind = variant {
  State : ExternalCanisterState;
  Upgrade : UpgradeExternalCanisterInput;
  Settings : ExternalCanisterSettingsInput;
  NativeSettings : NativeCanisterSettingsInput;
};
type ChangeExternalCanisterOperationInput = record {
  kind : ChangeExternalCanisterKind;
  external_canister_id : text;
};
type ChangeMetadata = variant {
  OverrideSpecifiedBy : vec AccountMetadata;
  RemoveKeys : vec text;
  ReplaceAllBy : vec AccountMetadata;
};
type CheckStatus = variant { Error; Fail; Pass; Warn };
type ConfigureExternalCanisterKind = variant {
  CallPermission : vec ExternalCanisterCallPermission;
  Permissions : ExternalCanisterPermissions;
  RequestPolicies : ExternalCanisterRequestPolicies;
};
type ConfigureExternalCanisterOperationInput = record {
  kind : ConfigureExternalCanisterKind;
  external_canister_id : text;
};
type CreateAccountConfig = record {
  configs_request_policy : opt RequestPolicyRule;
  read_permission : Allow;
  configs_permission : Allow;
  metadata : vec AccountMetadata;
  name : text;
  transfer_request_policy : opt RequestPolicyRule;
  asset_ids : vec text;
  transfer_permission : Allow;
};
type CreateAccountResponse = record {
  request_id : text;
  status : text;
  auto_approved : bool;
  error : opt text;
};
type CreateExternalCanisterKind = variant {
  AddExisting : record { canister_id : principal };
  CreateNew : CreateExternalCanisterOptions;
};
type CreateExternalCanisterOperationInput = record {
  permissions : ExternalCanisterPermissions;
  metadata : vec record { text; text };
  kind : CreateExternalCanisterKind;
  name : text;
  labels : vec text;
  description : opt text;
  request_policies : ExternalCanisterRequestPolicies;
};
type CreateExternalCanisterOptions = record {
  initial_cycles : opt nat;
  subnet_selection : opt SubnetSelection;
};
type CreateRequestInput = record {
  title : opt text;
  execution_plan : opt RequestExecutionPlan;
  summary : opt text;
  operation : RequestOperationInput;
};
type CreateRequestResult = variant { Ok : GetRequestResponse; Err : ErrorInfo };
type CycleObtainStrategy = variant {
  Disabled;
  MintFromNativeToken : record { account_id : text; account_name : opt text };
  WithdrawFromCyclesLedger : record {
    account_id : text;
    account_name : opt text;
  };
};
type DisasterRecovery = record {
  user_group_name : opt text;
  committee : DisasterRecoveryCommittee;
};
type DisasterRecoveryCommittee = record {
  user_group_id : text;
  quorum : nat16;
};
type DisplayUser = record { id : text; name : text };
type EditAddressBookEntryOperationInput = record {
  labels : opt vec text;
  change_metadata : opt ChangeMetadata;
  address_book_entry_id : text;
  address_owner : opt text;
};
type EnhancedSecurityDashboard = record {
  overall_status : text;
  risk_summary : text;
  station_id : principal;
  checks : vec SecurityCheck;
  last_checked : nat64;
  recommended_actions : vec text;
  critical_issues : vec SecurityCheck;
  decentralization_score : nat8;
};
type Error = record {
  code : text;
  message : opt text;
  details : opt vec record { text; text };
};
type ErrorInfo = record { code : text; message : text };
type ExternalCanister = record {
  id : text;
  permissions : ExternalCanisterPermissions;
  modified_at : opt text;
  metadata : vec record { text; text };
  name : text;
  labels : vec text;
  canister_id : principal;
  description : opt text;
  created_at : text;
  request_policies : ExternalCanisterRequestPolicies;
  state : ExternalCanisterState;
  monitoring : opt MonitoringConfig;
};
type ExternalCanisterAction = variant {
  Fund : ExternalCanisterSpecifier;
  List;
  Read : ExternalCanisterSpecifier;
  Create;
  Change : ExternalCanisterSpecifier;
};
type ExternalCanisterCallPermission = record {
  execution_method : text;
  allow : Allow;
  validation_method : ExternalCanisterValidationMethodType;
};
type ExternalCanisterCallerMethodCallInput = record {
  arg : opt blob;
  validation_method : opt ExternalCanisterValidationMethodInput;
  cycles : opt nat;
  method_name : text;
};
type ExternalCanisterCallerPrivileges = record {
  id : text;
  can_change : bool;
  canister_id : principal;
  can_call : vec text;
  can_fund : bool;
};
type ExternalCanisterPermissions = record {
  calls : vec ExternalCanisterCallPermission;
  read : Allow;
  change : Allow;
};
type ExternalCanisterQuorumValidationMethod = record { min_approvers : nat16 };
type ExternalCanisterRequestPolicies = record {
  calls : vec RequestPolicyWithAccount;
  change : vec RequestPolicyWithAccount;
};
type ExternalCanisterSettingsInput = record {
  metadata : opt vec record { text; text };
  name : opt text;
  labels : opt vec text;
  description : opt text;
};
type ExternalCanisterSpecifier = variant {
  Id : text;
  Any;
  Canister : principal;
};
type ExternalCanisterState = variant { Active; Archived };
type ExternalCanisterValidationMethodInput = record {
  arg : opt blob;
  method_name : text;
};
type ExternalCanisterValidationMethodType = variant {
  No;
  Quorum : ExternalCanisterQuorumValidationMethod;
};
type FundExternalCanisterKind = variant {
  Send : FundExternalCanisterSendCyclesInput;
};
type FundExternalCanisterOperationInput = record {
  kind : FundExternalCanisterKind;
  external_canister_id : text;
};
type FundExternalCanisterSendCyclesInput = record { cycles : nat };
type GetAddressBookEntryInput = record { address_book_entry_id : text };
type GetAddressBookEntryResult = variant {
  Ok : record {
    privileges : AddressBookEntryCallerPrivileges;
    address_book_entry : AddressBookEntry;
  };
  Err : Error;
};
type GetExternalCanisterResult = variant {
  Ok : record {
    privileges : ExternalCanisterCallerPrivileges;
    canister : ExternalCanister;
  };
  Err : Error;
};
type GetRequestResponse = record {
  privileges : RequestCallerPrivilegesDTO;
  request : Request;
  additional_info : RequestAdditionalInfo;
};
type GovernanceStats = record {
  active_proposals : nat64;
  rejected_proposals : nat64;
  average_participation : nat32;
  configured_thresholds : opt VotingThresholds;
  approved_proposals : nat64;
  total_proposals : nat64;
};
type ListAccountsResult = variant {
  Ok : record {
    total : nat64;
    privileges : vec AccountCallerPrivileges;
    accounts : vec Account;
    next_offset : opt nat64;
  };
  Err : Error;
};
type ListAddressBookEntriesInput = record {
  ids : opt vec text;
  address_formats : opt vec text;
  labels : opt vec text;
  blockchain : opt text;
  addresses : opt vec text;
  paginate : opt PaginationInput;
  search_term : opt text;
};
type ListAddressBookEntriesResponse = record {
  total : nat64;
  privileges : vec AddressBookEntryCallerPrivileges;
  address_book_entries : vec AddressBookEntry;
  next_offset : opt nat64;
};
type ListAddressBookEntriesResult = variant {
  Ok : ListAddressBookEntriesResponse;
  Err : Error;
};
type ListAssetsResult = variant {
  Ok : record { assets : vec Asset };
  Err : Error;
};
type ListExternalCanistersInput = record {
  sort_by : opt ListExternalCanistersSortInput;
  states : opt vec ExternalCanisterState;
  canister_ids : opt vec principal;
  labels : opt vec text;
  paginate : opt PaginationInput;
};
type ListExternalCanistersResult = variant {
  Ok : record {
    total : nat64;
    privileges : vec ExternalCanisterCallerPrivileges;
    canisters : vec ExternalCanister;
    next_offset : opt nat64;
  };
  Err : Error;
};
type ListExternalCanistersSortInput = record {
  field : text;
  direction : SortDirection;
};
type ListOrbitRequestsResponse = record {
  total : nat64;
  requests : vec OrbitRequestSummary;
  next_offset : opt nat64;
};
type ListRequestsInput = record {
  sort_by : opt ListRequestsSortBy;
  deduplication_keys : opt vec text;
  with_evaluation_results : bool;
  expiration_from_dt : opt text;
  tags : opt vec text;
  created_to_dt : opt text;
  statuses : opt vec RequestStatusCode;
  approver_ids : opt vec text;
  expiration_to_dt : opt text;
  paginate : opt PaginationInput_1;
  requester_ids : opt vec text;
  operation_types : opt vec ListRequestsOperationType;
  only_approvable : bool;
  created_from_dt : opt text;
};
type ListRequestsOperationType = variant {
  RemoveAsset;
  AddUserGroup;
  EditPermission;
  SnapshotExternalCanister : opt principal;
  PruneExternalCanister : opt principal;
  EditNamedRule;
  ConfigureExternalCanister : opt principal;
  ChangeExternalCanister : opt principal;
  MonitorExternalCanister : opt principal;
  AddUser;
  EditAsset;
  EditUserGroup;
  SetDisasterRecovery;
  EditRequestPolicy;
  RemoveRequestPolicy;
  AddAsset;
  SystemUpgrade;
  RemoveAddressBookEntry;
  SystemRestore;
  CreateExternalCanister;
  EditAddressBookEntry;
  FundExternalCanister : opt principal;
  EditUser;
  ManageSystemInfo;
  Transfer : opt text;
  EditAccount;
  AddAddressBookEntry;
  AddRequestPolicy;
  RemoveNamedRule;
  RemoveUserGroup;
  CallExternalCanister : opt principal;
  AddNamedRule;
  RestoreExternalCanister : opt principal;
  AddAccount;
};
type ListRequestsSortBy = variant {
  ExpirationDt : SortDirection;
  LastModificationDt : SortDirection;
  CreatedAt : SortDirection;
};
type LogVisibility = variant { controllers; public };
type MonitorExternalCanisterKind = variant { Start : MonitoringConfig; Stop };
type MonitorExternalCanisterOperationInput = record {
  kind : MonitorExternalCanisterKind;
  external_canister_id : text;
};
type MonitoringConfig = record {
  strategy : MonitoringStrategy;
  funding_amount : nat;
};
type MonitoringStrategy = variant {
  Always;
  BelowThreshold : record { min_cycles : nat };
  BelowEstimatedRuntime : record { runtime_seconds : nat64 };
};
type NativeCanisterSettingsInput = record {
  freezing_threshold : opt nat;
  controllers : opt vec principal;
  reserved_cycles_limit : opt nat;
  log_visibility : opt LogVisibility;
  wasm_memory_limit : opt nat;
  memory_allocation : opt nat;
  compute_allocation : opt nat;
};
type NotificationAction = variant {
  List;
  Read;
  MarkRead;
  Delete;
  Create;
  Update;
};
type OrbitApprovalSummary = record {
  status : text;
  status_detail : opt text;
  approver_id : text;
  decided_at : text;
};
type OrbitLinkProposal = record {
  id : nat64;
  status : ProposalStatus;
  yes_votes : nat64;
  voters : vec principal;
  created_at : nat64;
  token_canister_id : principal;
  station_id : principal;
  proposer : principal;
  total_voting_power : nat64;
  no_votes : nat64;
  expires_at : nat64;
};
type OrbitRequestSummary = record {
  id : text;
  status : text;
  status_detail : opt text;
  title : text;
  expiration_dt : text;
  created_at : text;
  requested_by : text;
  summary : opt text;
  requester_name : opt text;
  approvals : vec OrbitApprovalSummary;
};
type PaginationInput = record { offset : opt nat64; limit : opt nat64 };
type PaginationInput_1 = record { offset : opt nat64; limit : opt nat16 };
type Permission = record { resource : Resource; allow : Allow };
type PermissionAction = variant { Read; Update };
type ProposalConfig = record {
  voting_period_seconds : nat64;
  execution_delay_seconds : nat64;
  required_threshold : nat32;
  proposal_type : ProposalType_1;
};
type ProposalError = variant {
  AlreadyVoted : nat64;
  InvalidTransferDetails : text;
  NotActive;
  NotFound : nat64;
  NoStationLinked : principal;
  IcCallFailed : record { code : int32; message : text };
  OrbitError : ErrorInfo;
  ActiveProposalExists;
  InsufficientVotingPowerToPropose : record {
    required : nat64;
    current : nat64;
  };
  ZeroVotingPower;
  NoVotingPower;
  Expired;
  AuthRequired;
};
type ProposalStatus = variant { Active; Approved; Rejected; Expired };
type ProposalStatus_1 = variant { Active; Rejected; Executed; Expired };
type ProposalType = variant { Transfer };
type ProposalType_1 = variant {
  RemoveMember;
  ChangePermissions;
  AddMember;
  SystemUpgrade;
  GeneralOperation;
  TransferFunds;
};
type PruneExternalCanisterOperationInput = record {
  snapshot_ids : vec text;
  external_canister_id : text;
};
type Quorum = record { min_approved : nat16; approvers : UserSpecifier };
type RemoveAddressBookEntryOperationInput = record {
  address_book_entry_id : text;
};
type Request = record {
  id : text;
  status : RequestStatusDTO;
  title : text;
  execution_plan : RequestExecutionPlan;
  expiration_dt : text;
  deduplication_key : opt text;
  tags : vec text;
  created_at : text;
  requested_by : text;
  summary : opt text;
  operation : opt text;
  approvals : vec RequestApproval;
};
type RequestAction = variant { List; Read : ResourceSpecifier };
type RequestAdditionalInfo = record {
  id : text;
  evaluation_result : opt text;
  requester_name : text;
  approvers : vec DisplayUser;
};
type RequestAdditionalInfoDTO = record { id : text; requester_name : text };
type RequestApproval = record {
  status : RequestApprovalStatus;
  approver_id : text;
  status_reason : opt text;
  decided_at : text;
};
type RequestApprovalStatus = variant { Approved; Rejected };
type RequestCallerPrivilegesDTO = record { id : text; can_approve : bool };
type RequestDTO = record { id : text; status : RequestStatusDTO; title : text };
type RequestExecutionPlan = variant {
  Immediate;
  Scheduled : record { execution_time : text };
};
type RequestOperationInput = variant {
  RemoveAddressBookEntry : RemoveAddressBookEntryOperationInput;
  EditAddressBookEntry : EditAddressBookEntryOperationInput;
  AddAddressBookEntry : AddAddressBookEntryOperationInput;
};
type RequestPolicyRule = variant {
  Not : RequestPolicyRule;
  Quorum : Quorum;
  AllowListed;
  QuorumPercentage : Quorum;
  AutoApproved;
  AllOf : vec RequestPolicyRule;
  AnyOf : vec RequestPolicyRule;
  AllowListedByMetadata : AccountMetadata;
  NamedRule : text;
};
type RequestPolicyWithAccount = record {
  rule : RequestPolicyRule;
  policy_id : opt text;
};
type RequestStatusCode = variant {
  Failed;
  Approved;
  Rejected;
  Scheduled;
  Cancelled;
  Processing;
  Created;
  Completed;
};
type RequestStatusDTO = variant {
  Failed : record { reason : opt text };
  Approved;
  Rejected;
  Scheduled : record { scheduled_at : text };
  Cancelled : record { reason : opt text };
  Processing : record { started_at : text };
  Created;
  Completed : record { completed_at : text };
};
type Resource = variant {
  Request : RequestAction;
  Notification : NotificationAction;
  System : SystemAction;
  User : UserAction;
  ExternalCanister : ExternalCanisterAction;
  Account : ResourceAction;
  AddressBook : ResourceAction;
  Asset : ResourceAction;
  NamedRule : ResourceAction;
  UserGroup : ResourceAction;
  Permission : PermissionAction;
  RequestPolicy : ResourceAction;
};
type ResourceAction = variant {
  List;
  Read : ResourceSpecifier;
  Delete : ResourceSpecifier;
  Create;
  Transfer : ResourceSpecifier;
  Update : ResourceSpecifier;
};
type ResourceSpecifier = variant { Id : text; Any };
type RestoreExternalCanisterOperationInput = record {
  external_canister_id : text;
  snapshot_id : text;
};
type Result = variant { Ok; Err : text };
type Result_1 = variant { Ok : SubmitRequestResult; Err : text };
type Result_10 = variant { Ok : CanisterStatusResponse; Err : text };
type Result_11 = variant { Ok : GovernanceStats; Err : text };
type Result_12 = variant { Ok : vec principal; Err : text };
type Result_13 = variant { Ok : vec TokenInfo; Err : text };
type Result_14 = variant { Ok : nat64; Err : text };
type Result_15 = variant { Ok : GetExternalCanisterResult; Err : text };
type Result_16 = variant { Ok : vec SimpleRequest; Err : text };
type Result_17 = variant { Ok : SystemInfoResponse; Err : text };
type Result_18 = variant { Ok : ProposalConfig; Err : text };
type Result_19 = variant { Ok : Permission; Err : text };
type Result_2 = variant { Ok : vec SecurityCheck; Err : text };
type Result_20 = variant { Ok : vec text; Err : text };
type Result_21 = variant { Ok : vec OrbitRequestSummary; Err : text };
type Result_22 = variant { Ok : VotingThresholds; Err : text };
type Result_23 = variant { Ok : bool; Err : text };
type Result_24 = variant { Ok : ListAccountsResult; Err : text };
type Result_25 = variant { Ok : ListExternalCanistersResult; Err : text };
type Result_26 = variant { Ok : ListOrbitRequestsResponse; Err : text };
type Result_27 = variant { Ok : vec Permission; Err : text };
type Result_28 = variant { Ok : EnhancedSecurityDashboard; Err : text };
type Result_29 = variant { Ok; Err : ProposalError };
type Result_3 = variant { Ok : BackendStatusCheck; Err : text };
type Result_4 = variant { Ok : nat32; Err : text };
type Result_5 = variant { Ok : text; Err : text };
type Result_6 = variant { Ok : CreateAccountResponse; Err : text };
type Result_7 = variant { Ok : nat64; Err : ProposalError };
type Result_8 = variant { Ok : vec opt AccountBalance; Err : text };
type Result_9 = variant { Ok : CanisterSnapshotsResult; Err : text };
type SecurityCheck = record {
  status : CheckStatus;
  name : text;
  message : text;
  details : opt text;
  category : text;
  severity : opt Severity;
  recommendation : opt text;
};
type Severity = variant { Low; High; Medium; None; Critical };
type SimpleRequest = record { id : text; status : text; title : text };
type SnapshotExternalCanisterOperationInput = record {
  force : bool;
  external_canister_id : text;
};
type SortDirection = variant { Asc; Desc };
type SubmitRequestResponse = record {
  privileges : RequestCallerPrivilegesDTO;
  request : RequestDTO;
  additional_info : RequestAdditionalInfoDTO;
};
type SubmitRequestResult = variant { Ok : SubmitRequestResponse; Err : Error };
type SubnetSelection = variant { Subnet : record { subnet_id : principal } };
type SystemAction = variant {
  Upgrade;
  ManageSystemInfo;
  SystemInfo;
  Capabilities;
};
type SystemInfo = record {
  disaster_recovery : opt DisasterRecovery;
  upgrader_cycles : opt nat64;
  name : text;
  last_upgrade_timestamp : text;
  raw_rand_successful : bool;
  version : text;
  cycles : nat64;
  upgrader_id : principal;
  cycle_obtain_strategy : CycleObtainStrategy;
};
type SystemInfoResponse = record {
  system_info : SystemInfo;
  station_id : principal;
};
type TokenInfo = record { chain : text; canister_id : text; symbol : text };
type TransferDetails = record {
  to : text;
  title : text;
  from_account_id : text;
  memo : opt text;
  description : text;
  amount : nat;
  from_asset_id : text;
};
type TreasuryProposal = record {
  id : nat64;
  status : ProposalStatus_1;
  yes_votes : nat64;
  created_at : nat64;
  token_canister_id : principal;
  orbit_request_id : text;
  proposer : principal;
  voter_count : nat32;
  total_voting_power : nat64;
  no_votes : nat64;
  expires_at : nat64;
  proposal_type : ProposalType;
};
type UpgradeExternalCanisterInput = record {
  arg : opt blob;
  wasm_module : blob;
  mode : CanisterInstallMode;
};
type UserAction = variant {
  List;
  Read : ResourceSpecifier;
  Create;
  Update : ResourceSpecifier;
};
type UserSpecifier = variant { Id : vec text; Any; Group : vec text };
type VotingThresholds = record {
  transfer_funds : nat32;
  change_permissions : nat32;
  remove_members : nat32;
  system_upgrades : nat32;
  add_members : nat32;
};
service : () -> {
  approve_transfer_request : (text, principal) -> (Result);
  call_orbit_canister_method_request : (
      principal,
      text,
      ExternalCanisterCallerMethodCallInput,
      text,
      opt text,
    ) -> (Result_1);
  change_orbit_canister_request : (
      principal,
      ChangeExternalCanisterOperationInput,
      text,
      opt text,
<<<<<<< HEAD
    ) -> (Result_1);
=======
    ) -> (Result);
  // Check addressbook injection with allowlisted policies
  check_addressbook_injection : (principal) -> (Result_1);
>>>>>>> b5b87a8d
  // Check admin control layer: admin count, backend admin status, operator group size
  check_admin_control : (principal) -> (Result_2);
  // Check asset management: asset create/update/delete permissions
<<<<<<< HEAD
  check_asset_management : (principal) -> (Result_2);
  check_backend_status : (principal) -> (Result_3);
=======
  check_asset_management : (principal) -> (Result_1);
  check_backend_status : (principal) -> (Result_2);
  // Check controller manipulation: NativeSettings controller changes
  check_controller_manipulation : (principal) -> (Result_1);
  // Check external canister call permissions
  check_external_canister_calls : (principal) -> (Result_1);
>>>>>>> b5b87a8d
  // Check external canister control: create, change, fund permissions
  check_external_canisters : (principal) -> (Result_2);
  // Check governance permissions: who can change permissions, policies, users, groups
<<<<<<< HEAD
  check_governance_permissions : (principal) -> (Result_2);
=======
  check_governance_permissions : (principal) -> (Result_1);
  // Check monitoring cycle drain
  check_monitoring_drain : (principal) -> (Result_1);
  // Check named rule bypass
  check_named_rule_bypass : (principal) -> (Result_1);
>>>>>>> b5b87a8d
  // Check operational permissions: request visibility, notifications, etc.
  check_operational_permissions : (principal) -> (Result_2);
  // Check proposal policies: auto-approvals, bypasses, quorum settings
<<<<<<< HEAD
  check_proposal_policies : (principal) -> (Result_2);
  // Check system configuration: upgrade access, disaster recovery, system info management
  check_system_configuration : (principal) -> (Result_2);
=======
  check_proposal_policies : (principal) -> (Result_1);
  // Check remove operations
  check_remove_operations : (principal) -> (Result_1);
  // Check snapshot operations
  check_snapshot_operations : (principal) -> (Result_1);
  // Check system configuration: upgrade access, disaster recovery, system info management
  check_system_configuration : (principal) -> (Result_1);
  // Check system restore permissions
  check_system_restore : (principal) -> (Result_1);
>>>>>>> b5b87a8d
  // Check treasury control: account transfers, asset management, treasury permissions
  check_treasury_control : (principal) -> (Result_2);
  cleanup_expired_proposals : () -> (Result_4);
  configure_orbit_canister_request : (
      principal,
      ConfigureExternalCanisterOperationInput,
      text,
      opt text,
    ) -> (Result_1);
  create_address_book_request : (CreateRequestInput) -> (CreateRequestResult);
  // Create edit permission request
  // 
  // Creates a request in Orbit Station to modify a permission's access control.
  // Note: This creates a REQUEST, not an immediate change. The request must be
  // approved according to the station's request policies.
  // 
  // Returns the request ID if successful.
  create_edit_permission_request : (
      principal,
      Resource,
      opt AuthScope,
      opt vec text,
      opt vec text,
    ) -> (Result_5);
  create_orbit_canister_request : (
      principal,
      CreateExternalCanisterOperationInput,
      text,
      opt text,
    ) -> (Result_1);
  create_orbit_treasury_account : (principal, text, opt text) -> (Result_5);
  create_transfer_request : (
      text,
      text,
      text,
      nat,
      text,
      text,
      opt text,
      principal,
    ) -> (Result_5);
  create_treasury_account : (principal, CreateAccountConfig) -> (Result_6);
  // Create a treasury transfer proposal
  // 
  // This creates:
  // 1. An Orbit request (in pending state)
  // 2. A DAOPad proposal for voting
  // 
  // Users vote on the DAOPad proposal, and when threshold is reached,
  // the backend approves the Orbit request.
  create_treasury_transfer_proposal : (principal, TransferDetails) -> (
      Result_7,
    );
  fetch_orbit_account_balances : (principal, vec text) -> (Result_8);
  fund_orbit_canister_request : (
      principal,
      FundExternalCanisterOperationInput,
      text,
      opt text,
    ) -> (Result_1);
  get_active_proposal_for_token : (principal) -> (opt OrbitLinkProposal) query;
  get_address_book_entry : (GetAddressBookEntryInput) -> (
      GetAddressBookEntryResult,
    ) query;
  get_available_assets : (principal) -> (ListAssetsResult);
  get_backend_principal : () -> (principal) query;
  // Get snapshots for a canister managed by Orbit Station
  // 
  // This method proxies to Orbit Station's canister_snapshots API,
  // which returns up to 10 snapshots per canister.
  // 
  // Security: Validates principals and that the token is registered before
  // making inter-canister calls.
  get_canister_snapshots : (principal, principal) -> (Result_9);
  get_canister_status : (principal) -> (Result_10);
  get_default_voting_thresholds : () -> (VotingThresholds) query;
  get_governance_stats : (principal) -> (Result_11) query;
  get_high_vp_members : (principal, nat64) -> (Result_12);
  get_kong_locker_factory_principal : () -> (principal) query;
  get_my_kong_locker_canister : () -> (opt principal) query;
  get_my_locked_tokens : () -> (Result_13);
  get_my_voting_power_for_token : (principal) -> (Result_14);
  get_orbit_canister : (principal, principal) -> (Result_15);
  // Get a single request by ID (deprecated - kept for compatibility)
  get_orbit_request : (principal, text) -> (Result_5);
  // EXPERIMENTAL: Ultra-simple request fetching - returns basic info only
  get_orbit_requests_simple : () -> (Result_16);
  get_orbit_station_for_token : (principal) -> (opt principal) query;
  get_orbit_system_info : (principal) -> (Result_17);
  get_proposal_config : (principal, ProposalType) -> (Result_18) query;
  // Get specific permission details
  // 
  // Fetches a single permission by resource type from Orbit Station.
  get_station_permission : (principal, Resource) -> (Result_19);
  get_transfer_requests : (principal) -> (Result_20);
  // Get active proposal for a token (if any)
  get_treasury_proposal : (principal) -> (opt TreasuryProposal) query;
  get_user_pending_requests : (principal, principal) -> (Result_21);
  get_voting_thresholds : (principal) -> (Result_22) query;
  has_proposal_passed : (principal, ProposalType, nat64, nat64, nat64) -> (
      Result_23,
    ) query;
  health_check : () -> (text) query;
  initialize_default_thresholds : (principal) -> (Result_5);
  list_active_proposals : () -> (vec OrbitLinkProposal) query;
  list_address_book_entries : (ListAddressBookEntriesInput) -> (
      ListAddressBookEntriesResult,
    ) query;
  list_all_kong_locker_registrations : () -> (
      vec record { principal; principal },
    ) query;
  list_all_orbit_stations : () -> (vec record { principal; principal }) query;
  list_orbit_accounts : (principal, opt text, opt nat64, opt nat64) -> (
      Result_24,
    );
  list_orbit_canisters : (principal, ListExternalCanistersInput) -> (Result_25);
  // List all requests from Orbit Station with domain filtering
  // 
  // This method acts as an admin proxy, allowing DAOPad to query
  // all requests regardless of user permissions.
  list_orbit_requests : (principal, ListRequestsInput) -> (Result_26);
  // List all permissions for a station (admin proxy)
  // 
  // Since Orbit restricts permission queries to admin users only, this backend method
  // acts as an admin proxy to fetch permissions on behalf of frontend users.
  list_station_permissions : (principal, opt vec Resource) -> (Result_27);
  monitor_orbit_canister_request : (
      principal,
      MonitorExternalCanisterOperationInput,
      text,
      opt text,
    ) -> (Result_1);
  // Perform all security checks in one call
  // 
  // This is a convenience method that calls all 16 individual security check methods
  // and combines their results into a single response. This is useful for:
  // - Getting a complete security overview in one call
  // - Frontend components that need all checks at once
  // - Simplifying frontend code by providing a single endpoint
  perform_all_security_checks : (principal) -> (Result_2);
  // Perform comprehensive security analysis and return dashboard with score
  // 
  // This is the public-facing endpoint that frontend calls.
  // It combines perform_all_security_checks + build_dashboard to return
  // the full EnhancedSecurityDashboard with decentralization score.
  perform_security_check : (principal) -> (Result_28);
  propose_orbit_station_link : (principal, principal) -> (Result_14);
  prune_orbit_canister_snapshots_request : (
      principal,
      PruneExternalCanisterOperationInput,
      text,
      opt text,
    ) -> (Result_1);
  register_with_kong_locker : (principal) -> (Result_5);
  restore_orbit_canister_request : (
      principal,
      RestoreExternalCanisterOperationInput,
      text,
      opt text,
    ) -> (Result_1);
  set_voting_thresholds : (principal, VotingThresholds) -> (Result_5);
  snapshot_orbit_canister_request : (
      principal,
      SnapshotExternalCanisterOperationInput,
      text,
      opt text,
    ) -> (Result_1);
  // Submit approval decision for a request
  submit_request_approval : (
      principal,
      text,
      RequestApprovalStatus,
      opt text,
    ) -> (Result);
  unregister_kong_locker : () -> (Result_5);
  validate_account_name : (principal, text) -> (Result_23);
  vote_on_orbit_proposal : (nat64, bool) -> (Result);
  // Vote on a treasury proposal
  // 
  // When threshold is reached, executes immediately by approving the Orbit request.
  // Follows the same pattern as orbit_link.rs vote_on_proposal.
  vote_on_treasury_proposal : (nat64, bool) -> (Result_29);
}<|MERGE_RESOLUTION|>--- conflicted
+++ resolved
@@ -751,57 +751,22 @@
       ChangeExternalCanisterOperationInput,
       text,
       opt text,
-<<<<<<< HEAD
     ) -> (Result_1);
-=======
-    ) -> (Result);
-  // Check addressbook injection with allowlisted policies
-  check_addressbook_injection : (principal) -> (Result_1);
->>>>>>> b5b87a8d
   // Check admin control layer: admin count, backend admin status, operator group size
   check_admin_control : (principal) -> (Result_2);
   // Check asset management: asset create/update/delete permissions
-<<<<<<< HEAD
   check_asset_management : (principal) -> (Result_2);
   check_backend_status : (principal) -> (Result_3);
-=======
-  check_asset_management : (principal) -> (Result_1);
-  check_backend_status : (principal) -> (Result_2);
-  // Check controller manipulation: NativeSettings controller changes
-  check_controller_manipulation : (principal) -> (Result_1);
-  // Check external canister call permissions
-  check_external_canister_calls : (principal) -> (Result_1);
->>>>>>> b5b87a8d
   // Check external canister control: create, change, fund permissions
   check_external_canisters : (principal) -> (Result_2);
   // Check governance permissions: who can change permissions, policies, users, groups
-<<<<<<< HEAD
   check_governance_permissions : (principal) -> (Result_2);
-=======
-  check_governance_permissions : (principal) -> (Result_1);
-  // Check monitoring cycle drain
-  check_monitoring_drain : (principal) -> (Result_1);
-  // Check named rule bypass
-  check_named_rule_bypass : (principal) -> (Result_1);
->>>>>>> b5b87a8d
   // Check operational permissions: request visibility, notifications, etc.
   check_operational_permissions : (principal) -> (Result_2);
   // Check proposal policies: auto-approvals, bypasses, quorum settings
-<<<<<<< HEAD
   check_proposal_policies : (principal) -> (Result_2);
   // Check system configuration: upgrade access, disaster recovery, system info management
   check_system_configuration : (principal) -> (Result_2);
-=======
-  check_proposal_policies : (principal) -> (Result_1);
-  // Check remove operations
-  check_remove_operations : (principal) -> (Result_1);
-  // Check snapshot operations
-  check_snapshot_operations : (principal) -> (Result_1);
-  // Check system configuration: upgrade access, disaster recovery, system info management
-  check_system_configuration : (principal) -> (Result_1);
-  // Check system restore permissions
-  check_system_restore : (principal) -> (Result_1);
->>>>>>> b5b87a8d
   // Check treasury control: account transfers, asset management, treasury permissions
   check_treasury_control : (principal) -> (Result_2);
   cleanup_expired_proposals : () -> (Result_4);
