--- conflicted
+++ resolved
@@ -133,20 +133,16 @@
   }
 
   /**
-   * Get Orbit request proposal (delegates to admin canister)
-   * Admin canister tracks votes for Orbit requests
+   * Get Orbit request proposal
    */
   async getOrbitRequestProposal(tokenId, requestId) {
     try {
-      // Import AdminService for getting proposals
-      const { getAdminService } = await import('../../admin/AdminService');
-      const adminService = getAdminService(this.identity);
-
-      // Get proposal from admin canister
-      const result = await adminService.getProposal(tokenId, requestId);
-      return this.wrapOption(result);
-    } catch (error) {
-      console.error('Failed to get orbit request proposal from admin:', error);
+      const actor = await this.getActor();
+      const tokenPrincipal = this.toPrincipal(tokenId);
+      const result = await actor.get_orbit_request_proposal(tokenPrincipal, requestId);
+      return this.wrapOption(result);
+    } catch (error) {
+      console.error('Failed to get orbit request proposal:', error);
       return { success: false, error: error.message };
     }
   }
@@ -182,11 +178,7 @@
   }
 
   /**
-<<<<<<< HEAD
-   * Vote on an Orbit request (backend handles voting now)
-=======
    * Vote on an Orbit request (not a regular proposal)
->>>>>>> c64c4d4a
    */
   async voteOnOrbitRequest(
     tokenId: string,
@@ -196,55 +188,6 @@
     try {
       const actor = await this.getActor();
       const tokenPrincipal = this.toPrincipal(tokenId);
-<<<<<<< HEAD
-
-      console.log('[ProposalService] Submitting vote:', {
-        tokenId,
-        orbitRequestId,
-        vote,
-        tokenPrincipal: tokenPrincipal.toString()
-      });
-
-      // Call backend's vote_on_orbit_request method
-      const result = await actor.vote_on_orbit_request(
-        tokenPrincipal,
-        orbitRequestId,
-        vote
-      );
-
-      console.log('[ProposalService] Vote result:', result);
-
-      // Backend returns Result<(), ProposalError>
-      if ('Ok' in result) {
-        return { success: true };
-      } else if ('Err' in result) {
-        const error = result.Err;
-        // Parse the error to provide better feedback
-        if (error.AlreadyVoted) {
-          return {
-            success: false,
-            error: 'You have already voted on this request',
-            code: 'ALREADY_VOTED'
-          };
-        } else if (error.NoVotingPower) {
-          return {
-            success: false,
-            error: 'You have no voting power for this token',
-            code: 'NO_VOTING_POWER'
-          };
-        } else if (error.Custom) {
-          return {
-            success: false,
-            error: error.Custom,
-            code: 'CUSTOM_ERROR'
-          };
-        }
-        return { success: false, error: JSON.stringify(error) };
-      }
-      return { success: true };
-    } catch (error) {
-      console.error('Failed to vote on orbit request:', error);
-=======
       // vote is a boolean: true = yes, false = no
       const result = await actor.vote_on_orbit_request(tokenPrincipal, orbitRequestId, vote);
 
@@ -261,7 +204,6 @@
           code: 'ALREADY_VOTED'
         };
       }
->>>>>>> c64c4d4a
       return { success: false, error: error.message || error.toString() };
     }
   }
