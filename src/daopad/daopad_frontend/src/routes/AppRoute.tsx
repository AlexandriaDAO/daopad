--- conflicted
+++ resolved
@@ -34,7 +34,6 @@
   const navigate = useNavigate();
   const dispatch = useDispatch();
   const { principal, isAuthenticated } = useSelector(state => state.auth);
-  const authInitialized = useSelector(state => state.auth.isInitialized);
   const { icpBalance, isLoading: balanceLoading } = useSelector(state => state.balance);
   const { kongLockerCanister } = useSelector(state => state.dao);
   const publicStats = useSelector(state => state.dao.publicDashboard.stats);
@@ -59,25 +58,54 @@
 
   // Load public data for logged-out users with proper cleanup and visibility handling
   useEffect(() => {
-    console.log('[AppRoute] useEffect fired', { isAuthenticated, authInitialized });
-
-    if (!isAuthenticated) {
-      console.log('[AppRoute] User NOT authenticated - dispatching fetchPublicDashboard NOW');
-      dispatch(fetchPublicDashboard());
-
-      // Set up polling interval
-      intervalRef.current = setInterval(() => {
-        console.log('[AppRoute] Polling - dispatching fetchPublicDashboard');
+    const startPolling = () => {
+      if (!isAuthenticated) {
+        // Always dispatch on initial load for anonymous users
         dispatch(fetchPublicDashboard());
-      }, 30000);
-    }
-
-    // Cleanup on unmount or when authentication changes
-    return () => {
+
+        // Only start polling interval if document is visible
+        // This prevents unnecessary API calls when tab is in background
+        if (!document.hidden) {
+          intervalRef.current = setInterval(() => {
+            if (!document.hidden) {
+              dispatch(fetchPublicDashboard());
+            }
+          }, 30000);
+        }
+      }
+    };
+
+    const stopPolling = () => {
       if (intervalRef.current) {
         clearInterval(intervalRef.current);
         intervalRef.current = null;
       }
+    };
+
+    // Handle visibility changes
+    const handleVisibilityChange = () => {
+      if (document.hidden) {
+        stopPolling();
+      } else if (!isAuthenticated) {
+        // Resume polling when tab becomes visible
+        stopPolling(); // Clear any existing interval first
+        startPolling();
+      }
+    };
+
+    if (!isAuthenticated) {
+      startPolling();
+    } else {
+      stopPolling();
+    }
+
+    // Add visibility change listener
+    document.addEventListener('visibilitychange', handleVisibilityChange);
+
+    // Cleanup on unmount
+    return () => {
+      stopPolling();
+      document.removeEventListener('visibilitychange', handleVisibilityChange);
     };
   }, [isAuthenticated, dispatch]);
 
@@ -216,30 +244,6 @@
       </header>
 
     <main className="container mx-auto px-4 py-8">
-<<<<<<< HEAD
-      {!isAuthenticated ? (
-        /* Public dashboard for logged-out users */
-        <div className="space-y-8">
-          <PublicStatsStrip />
-          <div className="grid grid-cols-1 lg:grid-cols-2 gap-6">
-            <PublicActivityFeed />
-            <TreasuryShowcase />
-          </div>
-        </div>
-      ) : shouldShowKongLockerSetup ? (
-        /* Kong Locker setup for new users */
-        <div className="max-w-2xl mx-auto">
-          <KongLockerSetup
-            identity={identity}
-            onComplete={handleKongLockerComplete}
-          />
-        </div>
-      ) : (
-        /* Token dashboard for authenticated users with Kong Locker */
-        <TokenTabs
-          identity={identity}
-        />
-=======
       {isAuthenticated ? (
         // AUTHENTICATED USER PATH
         shouldShowKongLockerSetup ? (
@@ -270,7 +274,6 @@
             <TreasuryShowcase onSelectToken={(tokenId) => navigate(`/dao/${tokenId}`)} />
           </section>
         </div>
->>>>>>> de07f957
       )}
     </main>
 
