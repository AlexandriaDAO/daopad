import React from 'react';
import { Link, useLocation, Navigate } from 'react-router-dom';
import { Badge } from '@/components/ui/badge';
import { Button } from '@/components/ui/button';
import { RefreshCw, User } from 'lucide-react';
import { useAuth } from '@/providers/AuthProvider/IIProvider';

interface DaoLayoutProps {
  token: any;
  orbitStation: any;
  votingPower?: number;
  loadingVotingPower?: boolean;
  refreshVotingPower?: () => void;
  children: React.ReactNode;
  isEquityStation?: boolean;
}

export default function DaoLayout({
  token,
  orbitStation,
  votingPower = 0,
  loadingVotingPower = false,
  refreshVotingPower,
  children,
  isEquityStation = false
}: DaoLayoutProps) {
  const location = useLocation();
  const { identity } = useAuth();
  const pathParts = location.pathname.split('/').filter(Boolean);

  const userPrincipal = identity?.getPrincipal()?.toText();

  // Defensive check: ensure we have a base route ID
  if (pathParts.length === 0) {
    console.error('[DaoLayout] Invalid path:', location.pathname);
    return <Navigate to="/app" replace />;
  }

  // Use URL param as source of truth (not derived state)
  // pathParts[0] is 'dao', pathParts[1] is the stationId
  const baseRouteId = pathParts[1];
  const currentTab = pathParts.length > 2 ? pathParts[pathParts.length - 1] : 'overview';
  const isOverview = pathParts.length === 2;

  // Build stable tab links using URL param
  const tabLinks = {
<<<<<<< HEAD
    overview: `/${baseRouteId}`,
    agreement: `/${baseRouteId}/agreement`,
    treasury: `/${baseRouteId}/treasury`,
    equity: `/${baseRouteId}/equity`,
    activity: `/${baseRouteId}/activity`,
    canisters: `/${baseRouteId}/canisters`,
    invoices: `/${baseRouteId}/invoices`
=======
    overview: `/dao/${baseRouteId}`,
    agreement: `/dao/${baseRouteId}/agreement`,
    treasury: `/dao/${baseRouteId}/treasury`,
    equity: `/dao/${baseRouteId}/equity`,
    activity: `/dao/${baseRouteId}/activity`,
    canisters: `/dao/${baseRouteId}/canisters`,
    invoices: `/dao/${baseRouteId}/invoices`,
    settings: `/dao/${baseRouteId}/settings`
>>>>>>> 0577df19
  };

  return (
    <div className="flex flex-col min-h-screen bg-executive-charcoal text-executive-lightGray">
      {/* Executive letterhead gold trim line */}
      <div className="h-1 bg-gradient-to-r from-transparent via-executive-gold to-transparent"></div>

      {/* Header with token info */}
      <header className="border-b border-executive-mediumGray bg-executive-darkGray">
        <div className="container mx-auto px-4 lg:px-6 max-w-7xl">
          {/* Back button row with user info */}
          <div className="py-4 flex justify-between items-center flex-wrap gap-2">
            <Link to="/app" className="text-executive-gold hover:text-executive-goldLight inline-flex items-center gap-2">
              ← Back to Dashboard
            </Link>
            {userPrincipal && (
              <div className="flex items-center gap-2 text-xs text-executive-lightGray/70">
                <User className="h-3 w-3" />
                <span className="font-mono">{userPrincipal.slice(0, 20)}...{userPrincipal.slice(-10)}</span>
              </div>
            )}
          </div>

          {/* Main header content - responsive grid */}
          <div className="pb-6 grid grid-cols-1 lg:grid-cols-3 gap-4 items-center">
            {/* Left: Token info */}
            <div>
              <h1 className="text-2xl md:text-3xl font-display text-executive-ivory tracking-wide">
                {token.name}
              </h1>
              <div className="h-px bg-executive-gold w-16 mt-2"></div>
              <p className="text-xs md:text-sm text-executive-lightGray/70 mt-2 font-mono break-all">
                {token.canister_id}
              </p>
            </div>

            {/* Center: Orbit Station status */}
            {orbitStation && (
              <div className="flex flex-col items-start lg:items-center">
                <p className="text-xs text-green-600 font-mono break-all">
                  ✓ Treasury: {orbitStation.station_id}
                </p>
              </div>
            )}

            {/* Right: Voting power */}
            {votingPower > 0 && (
              <div className="flex items-center gap-2 lg:justify-end">
                <Badge variant={votingPower >= 10000 ? "default" : "secondary"}>
                  {loadingVotingPower ? "Loading VP..." : `${votingPower.toLocaleString()} VP${votingPower >= 10000 ? " ✓" : ""}`}
                </Badge>
                {refreshVotingPower && (
                  <Button
                    variant="ghost"
                    size="sm"
                    onClick={refreshVotingPower}
                    disabled={loadingVotingPower}
                    className="h-6 w-6 p-0"
                    title="Refresh voting power"
                  >
                    <RefreshCw className={`h-3 w-3 ${loadingVotingPower ? 'animate-spin' : ''}`} />
                  </Button>
                )}
              </div>
            )}
          </div>
        </div>
      </header>

      {/* Tab navigation */}
      <div className="border-b border-executive-mediumGray bg-executive-darkGray">
        <div className="container mx-auto px-4 lg:px-6 max-w-7xl">
          {/* Mobile: Scrollable tabs | Desktop: Flex wrap */}
          <div className="overflow-x-auto -mx-4 px-4 sm:mx-0 sm:px-0">
            <div className="inline-flex sm:flex sm:flex-wrap gap-1 min-w-full sm:min-w-0">
              <TabButton to={tabLinks.overview} active={isOverview}>
                Overview
              </TabButton>
              <TabButton to={tabLinks.agreement} active={currentTab === 'agreement'}>
                Agreement
              </TabButton>
              <TabButton to={tabLinks.treasury} active={currentTab === 'treasury'}>
                Treasury
              </TabButton>
              {isEquityStation && (
                <TabButton to={tabLinks.equity} active={currentTab === 'equity'}>
                  Equity
                </TabButton>
              )}
              <TabButton to={tabLinks.activity} active={currentTab === 'activity'}>
                Activity
              </TabButton>
              <TabButton to={tabLinks.canisters} active={currentTab === 'canisters'}>
                Canisters
              </TabButton>
              <TabButton to={tabLinks.invoices} active={currentTab === 'invoices'}>
                Invoices
              </TabButton>
            </div>
          </div>
        </div>
      </div>

      {/* Tab content */}
      <main className="flex-grow container mx-auto px-4 lg:px-6 max-w-7xl py-8">
        {children}
      </main>

      <footer className="border-t border-executive-gold/20 mt-16 bg-executive-darkGray">
        <div className="container mx-auto px-4 py-6 text-center">
          <div className="h-px bg-executive-gold/30 w-32 mx-auto mb-4"></div>
          <p className="text-xs text-executive-lightGray/60 font-serif tracking-wider uppercase">
            Built by <a href="https://lbry.fun" target="_blank" rel="noopener noreferrer" className="text-executive-gold/70 hover:text-executive-gold transition-colors">Alexandria</a> ·
            <a href="https://github.com/AlexandriaDAO/daopad" target="_blank" rel="noopener noreferrer" className="text-executive-gold/70 hover:text-executive-gold transition-colors ml-2">GitHub</a> ·
            <a href="https://x.com/alexandria_lbry" target="_blank" rel="noopener noreferrer" className="text-executive-gold/70 hover:text-executive-gold transition-colors ml-2">Twitter</a>
          </p>
        </div>
      </footer>
    </div>
  );
}

interface TabButtonProps {
  to: string;
  active: boolean;
  children: React.ReactNode;
}

function TabButton({ to, active, children }: TabButtonProps) {
  return (
    <Link
      to={to}
      className={`
        whitespace-nowrap px-4 py-3 text-sm font-medium transition-all
        rounded-t-md border-b-2
        ${active
          ? 'bg-executive-mediumGray/30 border-executive-gold text-executive-gold'
          : 'border-transparent text-executive-lightGray/70 hover:text-executive-gold hover:bg-executive-mediumGray/10 hover:border-executive-gold/50'
        }
      `}
    >
      {children}
    </Link>
  );
}<|MERGE_RESOLUTION|>--- conflicted
+++ resolved
@@ -44,24 +44,14 @@
 
   // Build stable tab links using URL param
   const tabLinks = {
-<<<<<<< HEAD
-    overview: `/${baseRouteId}`,
-    agreement: `/${baseRouteId}/agreement`,
-    treasury: `/${baseRouteId}/treasury`,
-    equity: `/${baseRouteId}/equity`,
-    activity: `/${baseRouteId}/activity`,
-    canisters: `/${baseRouteId}/canisters`,
-    invoices: `/${baseRouteId}/invoices`
-=======
     overview: `/dao/${baseRouteId}`,
     agreement: `/dao/${baseRouteId}/agreement`,
     treasury: `/dao/${baseRouteId}/treasury`,
     equity: `/dao/${baseRouteId}/equity`,
     activity: `/dao/${baseRouteId}/activity`,
     canisters: `/dao/${baseRouteId}/canisters`,
-    invoices: `/dao/${baseRouteId}/invoices`,
-    settings: `/dao/${baseRouteId}/settings`
->>>>>>> 0577df19
+    invoices: `/dao/${baseRouteId}/invoices`
+    // Note: Settings merged into Overview tab
   };
 
   return (
