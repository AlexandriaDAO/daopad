--- conflicted
+++ resolved
@@ -1,79 +1,15 @@
 import React from 'react';
 import { Card, CardContent, CardHeader, CardTitle } from '../ui/card';
-<<<<<<< HEAD
-import { Alert, AlertDescription } from '../ui/alert';
-import { Info, Loader2 } from 'lucide-react';
-
-export default function VotingTierDisplay({ tokenId, identity, kongLockerActor }) {
-  const [votingPower, setVotingPower] = useState(0);
-  const [loading, setLoading] = useState(true);
-  const [error, setError] = useState(null);
-
-  useEffect(() => {
-    if (tokenId && identity && kongLockerActor) {
-      loadVotingPower();
-    }
-  }, [tokenId, identity, kongLockerActor]);
-
-  async function loadVotingPower() {
-    setLoading(true);
-    setError(null);
-
-    try {
-      // Query Kong Locker for user's voting power
-      const userPrincipal = identity.getPrincipal();
-
-      // Placeholder - in real implementation, query Kong Locker
-      // const result = await kongLockerActor.get_user_voting_power(tokenId, userPrincipal);
-
-      // For now, set to 0
-      setVotingPower(0);
-    } catch (err) {
-      console.error('Failed to load voting power:', err);
-      setError(err.message || 'Failed to load voting power');
-    } finally {
-      setLoading(false);
-    }
-  }
-
-  if (loading) {
-    return (
-      <Card>
-        <CardContent className="p-6 flex items-center justify-center">
-          <Loader2 className="h-6 w-6 animate-spin" />
-        </CardContent>
-      </Card>
-    );
-  }
-
-  if (error) {
-    return (
-      <Card>
-        <CardContent className="p-6">
-          <div className="text-destructive text-sm">Error: {error}</div>
-        </CardContent>
-      </Card>
-    );
-  }
-
-=======
-import { Badge } from '../ui/badge';
 import { Alert, AlertDescription } from '../ui/alert';
 import { Info } from 'lucide-react';
 
-export default function VotingTierDisplay({ tokenId, identity }) {
->>>>>>> 1469698c
+export default function VotingTierDisplay() {
   return (
     <Card>
       <CardHeader>
         <CardTitle>Liquid Democracy Voting</CardTitle>
       </CardHeader>
       <CardContent className="space-y-4">
-<<<<<<< HEAD
-        <div className="text-3xl font-bold">
-          {votingPower.toLocaleString()} VP
-        </div>
-
         <Alert>
           <Info className="h-4 w-4" />
           <AlertDescription>
@@ -107,30 +43,6 @@
               dfx canister --network ic call eazgb-giaaa-aaaap-qqc2q-cai get_all_voting_powers
             </code>
           </p>
-=======
-        <Alert>
-          <Info className="h-4 w-4" />
-          <AlertDescription>
-            Voting power is determined by your locked LP tokens in Kong Locker.
-            <br /><br />
-            To check your voting power:
-            <ol className="list-decimal ml-6 mt-2 space-y-1">
-              <li>Visit Kong Locker</li>
-              <li>View your locked positions</li>
-              <li>Voting Power = USD value × 100</li>
-            </ol>
-          </AlertDescription>
-        </Alert>
-
-        <div className="pt-4 border-t">
-          <h4 className="font-semibold text-sm mb-2">Voting Tiers</h4>
-          <div className="space-y-2 text-sm">
-            <div><Badge variant="secondary">Observer</Badge> 1-99 VP: Can view proposals</div>
-            <div><Badge>Participant</Badge> 100-999 VP: Can vote and create proposals</div>
-            <div><Badge>Contributor</Badge> 1,000-9,999 VP: Active governance</div>
-            <div><Badge>Governor</Badge> 10,000+ VP: Major stakeholder</div>
-          </div>
->>>>>>> 1469698c
         </div>
       </CardContent>
     </Card>
