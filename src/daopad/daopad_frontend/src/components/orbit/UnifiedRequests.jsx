import React, { useState, useEffect, useCallback } from 'react';
import { Principal } from '@dfinity/principal';
import {
  Card,
  CardContent
} from '../ui/card';
import { Button } from '../ui/button';
import { Badge } from '../ui/badge';
import { Tabs, TabsContent, TabsList, TabsTrigger } from '../ui/tabs';
import { useToast } from '../../hooks/use-toast';
import { DAOPadBackendService } from '../../services/daopadBackend';
import { useVoting } from '../../hooks/useVoting';
import RequestDomainSelector from './RequestDomainSelector';
import { RequestList } from './requests/RequestList';
import RequestFiltersCompact from './RequestFiltersCompact';
import { REQUEST_DOMAIN_FILTERS, RequestDomains } from '../../utils/requestDomains';

const UnifiedRequests = ({ tokenId, identity }) => {
  // State management
  const [requests, setRequests] = useState([]);
  const [treasuryProposal, setTreasuryProposal] = useState(null);
  const [loading, setLoading] = useState(true);
  const [error, setError] = useState(null);
  const [selectedDomain, setSelectedDomain] = useState(RequestDomains.All);
  const [filters, setFilters] = useState({
    statuses: ['Created', 'Approved', 'Processing', 'Scheduled'],
    created_from: null,
    created_to: null,
    expiration_from: null,
    expiration_to: null,
    sort_by: { field: 'ExpirationDt', direction: 'Asc' },  // Earliest expiration first
    only_approvable: false,
    page: 0,
    limit: 20
  });
  const [pagination, setPagination] = useState({
    total: 0,
    page: 0,
    hasMore: false
  });
  const [showOnlyPending, setShowOnlyPending] = useState(false);

  const { toast } = useToast();

  // Voting system integration
  const { vote, userVotingPower, fetchVotingPower } = useVoting(tokenId);

  // Polling interval - adjusted to 15 seconds for performance
  const REFRESH_INTERVAL = 15000;

  // Fetch requests from backend (which proxies to Orbit Station)
  const fetchRequests = useCallback(async () => {
    if (!tokenId || !identity) return;

    try {
      setLoading(true);
      setError(null);

      // Use backend proxy - it already works!
      const backend = new DAOPadBackendService(identity);
      const actor = await backend.getActor();

      // Get domain filters
      const domainFilter = REQUEST_DOMAIN_FILTERS[selectedDomain];

      // Prepare ListRequestsInput for backend
      // If "Pending only" is enabled, filter to Created and Scheduled statuses
      const activeStatuses = showOnlyPending
        ? ['Created', 'Scheduled']
        : filters.statuses;
      const statusVariants = activeStatuses.map((status) => ({ [status]: null }));

      const listRequestsInput = {
        statuses: statusVariants.length > 0 ? [statusVariants] : [],
        created_from_dt: filters.created_from ? [filters.created_from.toISOString()] : [],
        created_to_dt: filters.created_to ? [filters.created_to.toISOString()] : [],
        expiration_from_dt: filters.expiration_from ? [filters.expiration_from.toISOString()] : [],
        expiration_to_dt: filters.expiration_to ? [filters.expiration_to.toISOString()] : [],
        operation_types: domainFilter.types.length > 0 ? [domainFilter.types] : [],
        requester_ids: [],
        approver_ids: [],
        paginate: [{
          limit: [filters.limit],
          offset: filters.page > 0 ? [BigInt(filters.page * filters.limit)] : []
        }],
        sort_by: filters.sort_by ? [{
          [filters.sort_by.field]: filters.sort_by.direction === 'Asc' ? { Asc: null } : { Desc: null }
        }] : [],
        only_approvable: filters.only_approvable,
        with_evaluation_results: false,
        deduplication_keys: [],
        tags: []
      };

      // Call backend's list_orbit_requests method
      const result = await actor.list_orbit_requests(
        Principal.fromText(tokenId),
        listRequestsInput
      );

      if ('Ok' in result) {
        const response = result.Ok;
        // Backend already returns properly formatted data
        let allRequests = response.requests || [];

        // Also fetch treasury proposal
        try {
          const treasuryResult = await backend.getTreasuryProposal(Principal.fromText(tokenId));
          if (treasuryResult.success && treasuryResult.data) {
            setTreasuryProposal(treasuryResult.data);

            // Extract status from variant object (backend returns { Active: null } not string)
            const statusVariant = treasuryResult.data.status;
            const statusKey = typeof statusVariant === 'object' && statusVariant !== null
              ? Object.keys(statusVariant)[0]
              : statusVariant;

            // Convert proposal to request-like format for display
            const proposalAsRequest = {
              id: treasuryResult.data.orbit_request_id,
              title: `Treasury Transfer Proposal`,
              status: statusKey === 'Active' ? 'Created' : statusKey,
              operation: { Transfer: null },
              created_at: treasuryResult.data.created_at,
              expires_at: treasuryResult.data.expires_at,
              yes_votes: treasuryResult.data.yes_votes,
              no_votes: treasuryResult.data.no_votes,
              total_voting_power: treasuryResult.data.total_voting_power,
              is_treasury_proposal: true,
              proposal_id: treasuryResult.data.id
            };

            // Prepend to requests list
            allRequests = [proposalAsRequest, ...allRequests];
          }
        } catch (err) {
          console.warn('Failed to fetch treasury proposal:', err);
          // Don't fail the whole fetch if treasury proposal fails
        }

        setRequests(allRequests);
        setPagination({
          total: Number(response.total || 0),
          page: filters.page,
          hasMore: response.next_offset && response.next_offset.length > 0,
        });
      } else {
        throw new Error(result.Err || 'Failed to fetch requests');
      }
    } catch (err) {
      console.error('Failed to fetch requests:', err);
      setError(err.message || 'Failed to load requests');
      toast.error("Failed to load requests from Orbit Station");
    } finally {
      setLoading(false);
    }
  }, [tokenId, identity, selectedDomain, filters, showOnlyPending, toast]);

<<<<<<< HEAD
  // ✅ UPDATED: Active voting replaces direct approval
  const handleVote = async (orbitRequestId, voteChoice) => {
    try {
      await vote(orbitRequestId, voteChoice);
      // Refresh requests to show updated vote counts
      await fetchRequests();
    } catch (err) {
      // Error handling is done in VoteButtons component
      console.error('Vote error:', err);
    }
  };

  const toggleRequestSelection = (requestId) => {
    setSelectedRequests(prev =>
      prev.includes(requestId)
        ? prev.filter(id => id !== requestId)
        : [...prev, requestId]
    );
  };

  const selectAllPending = () => {
    const pendingRequests = requests.filter(r =>
      r.status === 'Created' || r.status === 'Scheduled'
    );
    setSelectedRequests(pendingRequests.map(r => r.id));
  };

  const clearSelection = () => setSelectedRequests([]);
=======
  // ❌ REMOVED: Direct approval/rejection (replaced by liquid democracy voting)
  // TODO: Implement voting UI in follow-up PR
>>>>>>> 1c9c6ec0

  // Handle voting on treasury proposals
  const handleTreasuryVote = async (proposalId, vote) => {
    if (!identity) return;

    try {
      const backend = new DAOPadBackendService(identity);
      const result = await backend.voteOnTreasuryProposal(proposalId, vote);

      if (result.success) {
        toast.success(`Vote ${vote ? 'Yes' : 'No'} recorded`);
        // Refresh requests to get updated vote counts
        await fetchRequests();
      } else {
        throw new Error(result.error || 'Failed to vote');
      }
    } catch (err) {
      toast.error(err.message || `Failed to vote`);
    }
  };

  // Set up polling
  useEffect(() => {
    fetchRequests();

    const interval = setInterval(fetchRequests, REFRESH_INTERVAL);

    return () => clearInterval(interval);
  }, [fetchRequests]);

  // Handle domain change
  const handleDomainChange = (domain) => {
    setSelectedDomain(domain);
    // For Users domain, include Completed status to show executed member operations
    const newStatuses = domain === RequestDomains.Users
      ? ['Created', 'Approved', 'Processing', 'Scheduled', 'Completed']
      : ['Created', 'Approved', 'Processing', 'Scheduled'];
    setFilters(prev => ({
      ...prev,
      page: 0,  // Reset pagination
      statuses: newStatuses
    }));
  };

  // Handle filter changes
  const handleFilterChange = (newFilters) => {
    setFilters(prev => ({
      ...prev,
      ...newFilters,
      page: 0  // Reset pagination on filter change
    }));
  };

  // Handle pagination
  const handlePageChange = (newPage) => {
    setFilters(prev => ({ ...prev, page: newPage }));
  };

  return (
    <Card className="w-full">
      <CardContent className="pt-6 space-y-4">
        {/* Filter controls and domain selector in compact header */}
        <div className="flex flex-col sm:flex-row gap-3 items-start sm:items-center justify-between">
          <div className="flex gap-2 items-center">
            <RequestDomainSelector
              selectedDomain={selectedDomain}
              onDomainChange={handleDomainChange}
              requestCounts={getRequestCountsByDomain(requests)}
            />
            <RequestFiltersCompact
              filters={filters}
              onFilterChange={handleFilterChange}
            />
          </div>
          <div className="text-sm text-muted-foreground">
            Showing {requests.length} of {pagination.total} requests
          </div>
        </div>

        {/* Stats bar */}
        <div className="flex justify-between items-center py-2 border-y">
          <div className="flex gap-4 items-center">
            {/* Stats */}
            <div className="text-sm">
              <span className="font-semibold">{pagination.total}</span>
              <span className="text-muted-foreground"> total</span>
            </div>
            <div className="text-sm">
              <span className="font-semibold text-yellow-600">
                {requests.filter(r => r.status === 'Created' || r.status === 'Scheduled').length}
              </span>
              <span className="text-muted-foreground"> pending</span>
            </div>

            {/* Pending only toggle */}
            <label className="flex items-center gap-2 cursor-pointer">
              <input
                type="checkbox"
                checked={showOnlyPending}
                onChange={(e) => setShowOnlyPending(e.target.checked)}
              />
              <span className="text-sm">Pending only</span>
            </label>
          </div>
        </div>

        {/* Request list with voting UI */}
        <RequestList
          requests={requests}
          loading={loading}
<<<<<<< HEAD
          tokenId={tokenId}
          userVotingPower={userVotingPower}
          onVote={handleVote}
          emptyMessage="No requests found"
=======
          error={error}
          onApprove={(id, request) => {
            // Only treasury proposals can be voted on for now
            if (request?.is_treasury_proposal) {
              handleTreasuryVote(request.proposal_id, true);
            } else {
              toast.error('Voting UI for non-treasury proposals coming soon');
            }
          }}
          onReject={(id, reason, request) => {
            // Only treasury proposals can be voted on for now
            if (request?.is_treasury_proposal) {
              handleTreasuryVote(request.proposal_id, false);
            } else {
              toast.error('Voting UI for non-treasury proposals coming soon');
            }
          }}
          onRetry={fetchRequests}
>>>>>>> 1c9c6ec0
        />

        {/* Pagination */}
        {!loading && requests.length > 0 && (
          <div className="flex justify-center">
            <Button
              variant="outline"
              size="sm"
              onClick={() => handlePageChange(filters.page - 1)}
              disabled={filters.page === 0}
            >
              Previous
            </Button>
            <span className="mx-4 flex items-center">
              Page {filters.page + 1} of {Math.ceil(pagination.total / filters.limit)}
            </span>
            <Button
              variant="outline"
              size="sm"
              onClick={() => handlePageChange(filters.page + 1)}
              disabled={!pagination.hasMore}
            >
              Next
            </Button>
          </div>
        )}
      </CardContent>
    </Card>
  );
};

// Helper function to count requests by domain
function getRequestCountsByDomain(requests) {
  const counts = {};
  Object.values(RequestDomains).forEach(domain => {
    counts[domain] = 0;
  });

  // Count would be based on operation types
  // Implementation depends on how operations are parsed
  counts[RequestDomains.All] = requests.length;

  return counts;
}

export default UnifiedRequests;<|MERGE_RESOLUTION|>--- conflicted
+++ resolved
@@ -156,7 +156,6 @@
     }
   }, [tokenId, identity, selectedDomain, filters, showOnlyPending, toast]);
 
-<<<<<<< HEAD
   // ✅ UPDATED: Active voting replaces direct approval
   const handleVote = async (orbitRequestId, voteChoice) => {
     try {
@@ -185,10 +184,6 @@
   };
 
   const clearSelection = () => setSelectedRequests([]);
-=======
-  // ❌ REMOVED: Direct approval/rejection (replaced by liquid democracy voting)
-  // TODO: Implement voting UI in follow-up PR
->>>>>>> 1c9c6ec0
 
   // Handle voting on treasury proposals
   const handleTreasuryVote = async (proposalId, vote) => {
@@ -299,31 +294,10 @@
         <RequestList
           requests={requests}
           loading={loading}
-<<<<<<< HEAD
           tokenId={tokenId}
           userVotingPower={userVotingPower}
           onVote={handleVote}
           emptyMessage="No requests found"
-=======
-          error={error}
-          onApprove={(id, request) => {
-            // Only treasury proposals can be voted on for now
-            if (request?.is_treasury_proposal) {
-              handleTreasuryVote(request.proposal_id, true);
-            } else {
-              toast.error('Voting UI for non-treasury proposals coming soon');
-            }
-          }}
-          onReject={(id, reason, request) => {
-            // Only treasury proposals can be voted on for now
-            if (request?.is_treasury_proposal) {
-              handleTreasuryVote(request.proposal_id, false);
-            } else {
-              toast.error('Voting UI for non-treasury proposals coming soon');
-            }
-          }}
-          onRetry={fetchRequests}
->>>>>>> 1c9c6ec0
         />
 
         {/* Pagination */}
