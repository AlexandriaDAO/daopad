--- conflicted
+++ resolved
@@ -133,11 +133,7 @@
 
     try {
       const tokenService = getTokenService(identity);
-<<<<<<< HEAD
       const daopadService = getProposalService(identity);
-=======
-      const proposalService = getProposalService(identity);
->>>>>>> a7a8cac1
       const tokenPrincipal = Principal.fromText(token.canister_id);
 
       const stationResult = await tokenService.getStationForToken(tokenPrincipal);
@@ -305,30 +301,9 @@
   // VP to USD conversion helper
   const VP_TO_USD_RATIO = 100;
   const vpToUsd = (vp) => {
-<<<<<<< HEAD
     const numericVp = typeof vp === 'bigint' ? Number(vp) : (vp || 0);
     return formatUsdValue(numericVp / VP_TO_USD_RATIO);
   };
-=======
-    // Handle BigInt and regular numbers
-    let vpValue = 0;
-    if (typeof vp === 'bigint') {
-      vpValue = Number(vp);  // Convert BigInt to number
-    } else if (typeof vp === 'number') {
-      vpValue = vp;
-    }
-    return formatUsdValue(vpValue / VP_TO_USD_RATIO);
-  };
-
-  // Calculate USD value from voting power (VP = USD * 100, so USD = VP / 100)
-  // Fall back to positions if available
-  const totalUsdValue = useMemo(() => {
-    // If we have voting power, calculate USD from it
-    const vpNum = typeof votingPower === 'bigint' ? Number(votingPower) : (votingPower || 0);
-    if (vpNum > 0) {
-      return vpNum / VP_TO_USD_RATIO;
-    }
->>>>>>> a7a8cac1
 
     // Otherwise fall back to positions
     return (lpPositions || []).reduce((sum, pos) => {
@@ -337,7 +312,6 @@
   }, [votingPower, lpPositions]);
 
   const vpPercentage = useMemo(() => {
-<<<<<<< HEAD
     const numericVP = typeof votingPower === 'bigint' ? Number(votingPower) : votingPower;
     const numericTotal = typeof totalVotingPower === 'bigint' ? Number(totalVotingPower) : totalVotingPower;
 
@@ -345,16 +319,6 @@
       return null;
     }
     return ((numericVP / numericTotal) * 100).toFixed(2);
-=======
-    // Convert BigInts to numbers for calculation
-    const vpNum = typeof votingPower === 'bigint' ? Number(votingPower) : (votingPower || 0);
-    const totalVpNum = typeof totalVotingPower === 'bigint' ? Number(totalVotingPower) : (totalVotingPower || 0);
-
-    if (!vpNum || !totalVpNum || totalVpNum === 0) {
-      return null;
-    }
-    return ((vpNum / totalVpNum) * 100).toFixed(2);
->>>>>>> a7a8cac1
   }, [votingPower, totalVotingPower]);
 
   // Memoize token USD calculations for performance
